/*
 * Copyright (c) 2020-2023, NVIDIA CORPORATION.  All rights reserved.
 *
 * Redistribution and use in source and binary forms, with or without modification, are permitted
 * provided that the following conditions are met:
 *     * Redistributions of source code must retain the above copyright notice, this list of
 *       conditions and the following disclaimer.
 *     * Redistributions in binary form must reproduce the above copyright notice, this list of
 *       conditions and the following disclaimer in the documentation and/or other materials
 *       provided with the distribution.
 *     * Neither the name of the NVIDIA CORPORATION nor the names of its contributors may be used
 *       to endorse or promote products derived from this software without specific prior written
 *       permission.
 *
 * THIS SOFTWARE IS PROVIDED BY THE COPYRIGHT HOLDERS AND CONTRIBUTORS "AS IS" AND ANY EXPRESS OR
 * IMPLIED WARRANTIES, INCLUDING, BUT NOT LIMITED TO, THE IMPLIED WARRANTIES OF MERCHANTABILITY AND
 * FITNESS FOR A PARTICULAR PURPOSE ARE DISCLAIMED. IN NO EVENT SHALL NVIDIA CORPORATION BE LIABLE
 * FOR ANY DIRECT, INDIRECT, INCIDENTAL, SPECIAL, EXEMPLARY, OR CONSEQUENTIAL DAMAGES (INCLUDING,
 * BUT NOT LIMITED TO, PROCUREMENT OF SUBSTITUTE GOODS OR SERVICES; LOSS OF USE, DATA, OR PROFITS;
 * OR BUSINESS INTERRUPTION) HOWEVER CAUSED AND ON ANY THEORY OF LIABILITY, WHETHER IN CONTRACT,
 * STRICT LIABILITY, OR TOR (INCLUDING NEGLIGENCE OR OTHERWISE) ARISING IN ANY WAY OUT OF THE USE
 * OF THIS SOFTWARE, EVEN IF ADVISED OF THE POSSIBILITY OF SUCH DAMAGE.
 *//*
 */

/** @file   network.cu
 *  @author Thomas Müller, NVIDIA
 *  @brief  API interface of a neural network implementation
 */

#include <tiny-cuda-nn/common_device.h>
#include <tiny-cuda-nn/network.h>

#include <tiny-cuda-nn/networks/cutlass_mlp.h>

#if TCNN_MIN_GPU_ARCH >= 70
#include <tiny-cuda-nn/networks/fully_fused_mlp.h>
#endif

TCNN_NAMESPACE_BEGIN

Activation string_to_activation(const std::string& activation_name) {
	if (equals_case_insensitive(activation_name, "None")) {
		return Activation::None;
	} else if (equals_case_insensitive(activation_name, "ReLU")) {
		return Activation::ReLU;
	} else if (equals_case_insensitive(activation_name, "LeakyReLU")) {
		return Activation::LeakyReLU;
	} else if (equals_case_insensitive(activation_name, "Exponential")) {
		return Activation::Exponential;
	} else if (equals_case_insensitive(activation_name, "Sigmoid")) {
		return Activation::Sigmoid;
	} else if (equals_case_insensitive(activation_name, "Sine")) {
		return Activation::Sine;
	} else if (equals_case_insensitive(activation_name, "Squareplus")) {
		return Activation::Squareplus;
	} else if (equals_case_insensitive(activation_name, "Softplus2")) {
		return Activation::Softplus2;
	}else if (equals_case_insensitive(activation_name, "Softplus4")) {
            return Activation::Softplus4;
        } else if (equals_case_insensitive(activation_name, "ClampedSoftplus2")) {
            return Activation::ClampedSoftplus2;
        }else if (equals_case_insensitive(activation_name, "ClampedSoftplus4")) {
            return Activation::ClampedSoftplus4;
        }else if (equals_case_insensitive(activation_name, "Softplus4Minus")) {
            return Activation::Softplus4Minus;
        }else if (equals_case_insensitive(activation_name, "Tanh")) {
            return Activation::Tanh;
        }

	throw std::runtime_error{std::string{"Invalid activation name: "} + activation_name};
}

std::string to_string(Activation activation) {
	switch (activation) {
		case Activation::None: return "None";
		case Activation::ReLU: return "ReLU";
		case Activation::LeakyReLU: return "LeakyReLU";
		case Activation::Exponential: return "Exponential";
		case Activation::Sigmoid: return "Sigmoid";
		case Activation::Sine: return "Sine";
		case Activation::Squareplus: return "Squareplus";
		case Activation::Softplus2: return "Softplus2";
                case Activation::Softplus4: return "Softplus4";
                case Activation::ClampedSoftplus2: return "ClampedSoftplus2";
                case Activation::ClampedSoftplus4: return "ClampedSoftplus4";
                case Activation::Softplus4Minus: return "Softplus4Minus";
		case Activation::Tanh: return "Tanh";
		default: throw std::runtime_error{"Invalid activation."};
	}
}

template <typename T>
void extract_dimension_pos_neg(cudaStream_t stream, const uint32_t num_elements, const uint32_t dim, const uint32_t fan_in, const uint32_t fan_out, const T* encoded, MatrixLayout layout, float* output) {
	linear_kernel(extract_dimension_pos_neg_kernel<T>, 0, stream, num_elements, dim, fan_in, fan_out, encoded, layout, output);
}

template void extract_dimension_pos_neg(cudaStream_t stream, const uint32_t num_elements, const uint32_t dim, const uint32_t fan_in, const uint32_t fan_out, const network_precision_t* encoded, MatrixLayout layout, float* output);

std::string select_network(const json& network) {
	std::string otype = network.value("otype", "MLP");
	bool want_fully_fused_mlp = equals_case_insensitive(otype, "MegakernelMLP") || equals_case_insensitive(otype, "FullyFusedMLP");
	bool want_cutlass_mlp = equals_case_insensitive(otype, "MLP") || equals_case_insensitive(otype, "CutlassMLP");

	// If the GPU architecture is insufficient for
	if (MIN_GPU_ARCH <= 70 || std::is_same<network_precision_t, float>::value) {
		if (want_fully_fused_mlp && MIN_GPU_ARCH <= 70) {
			std::cout
				<< "Warning: FullyFusedMLP is not supported for the selected architecture " << MIN_GPU_ARCH << ". "
				<< "Falling back to CutlassMLP. For maximum performance, raise the target GPU architecture to 75+."
				<< std::endl;
		}

		want_cutlass_mlp |= want_fully_fused_mlp;
		want_fully_fused_mlp = false;
	}

	if (want_fully_fused_mlp) {
		return "FullyFusedMLP";
	} else if (want_cutlass_mlp) {
		return "CutlassMLP";
	} else {
		return otype;
	}
}

uint32_t minimum_alignment(const json& network) {
	std::string network_type = select_network(network);
	if (equals_case_insensitive(network_type, "FullyFusedMLP")) {
<<<<<<< HEAD
		return 16;
=======
#if TCNN_MIN_GPU_ARCH > 70
		uint32_t n_neurons = network.value("n_neurons", 128u);
		switch (n_neurons) {
			case  16: return FullyFusedMLP<network_precision_t,  16>::REQUIRED_ALIGNMENT();
			case  32: return FullyFusedMLP<network_precision_t,  32>::REQUIRED_ALIGNMENT();
			case  64: return FullyFusedMLP<network_precision_t,  64>::REQUIRED_ALIGNMENT();
			case 128: return FullyFusedMLP<network_precision_t, 128>::REQUIRED_ALIGNMENT();
			default: throw std::runtime_error{fmt::format("FullyFusedMLP only supports 16, 32, 64, and 128 neurons, but got {}. Use CutlassMLP instead if this is a requirement.", n_neurons)};
		}
#else
		throw std::runtime_error{"FullyFusedMLP was not compiled due to insufficient GPU arch of <=70."};
#endif
>>>>>>> f5255787
	} else {
		return 8;
	}
}

template <typename T>
Network<T>* create_network(const json& network) {
	std::string network_type = select_network(network);

	if (equals_case_insensitive(network_type, "FullyFusedMLP")) {
		if (!std::is_same<network_precision_t, __half>::value) {
			throw std::runtime_error{"FullyFusedMLP can only be used if the network precision is set to __half."};
		} else {
#if TCNN_MIN_GPU_ARCH > 70
#  define TCNN_FULLY_FUSED_PARAMS \
	network["n_input_dims"], \
	network["n_output_dims"], \
	network.value("n_hidden_layers", 5u), \
	string_to_activation(network.value("activation", "ReLU")), \
	string_to_activation(network.value("output_activation", "None")),

			uint32_t n_neurons = network.value("n_neurons", 128u);
			switch (n_neurons) {
				case  16: return new FullyFusedMLP<T,  16>{TCNN_FULLY_FUSED_PARAMS};
				case  32: return new FullyFusedMLP<T,  32>{TCNN_FULLY_FUSED_PARAMS};
				case  64: return new FullyFusedMLP<T,  64>{TCNN_FULLY_FUSED_PARAMS};
				case 128: return new FullyFusedMLP<T, 128>{TCNN_FULLY_FUSED_PARAMS};
				default: throw std::runtime_error{fmt::format("FullyFusedMLP only supports 16, 32, 64, and 128 neurons, but got {}. Use CutlassMLP instead if this is a requirement.", n_neurons)};
			}
#  undef TCNN_FULLY_FUSED_PARAMS
#else //TCNN_MIN_GPU_ARCH > 70
			throw std::runtime_error{"FullyFusedMLP was not compiled due to insufficient GPU arch of <=70."};
#endif //TCNN_MIN_GPU_ARCH > 70
		}
	} else if (equals_case_insensitive(network_type, "CutlassMLP")) {
		return new CutlassMLP<T>{
			network["n_input_dims"],
			network.value("n_neurons", 128u),
			network["n_output_dims"],
			network.value("n_hidden_layers", 5u),
			string_to_activation(network.value("activation", "ReLU")),
			string_to_activation(network.value("output_activation", "None")),
		};
	}

	throw std::runtime_error{fmt::format("Invalid network type: {}", network_type)};
}

template Network<network_precision_t>* create_network(const json& network);

TCNN_NAMESPACE_END<|MERGE_RESOLUTION|>--- conflicted
+++ resolved
@@ -30,165 +30,244 @@
 
 #include <tiny-cuda-nn/common_device.h>
 #include <tiny-cuda-nn/network.h>
-
 #include <tiny-cuda-nn/networks/cutlass_mlp.h>
 
 #if TCNN_MIN_GPU_ARCH >= 70
-#include <tiny-cuda-nn/networks/fully_fused_mlp.h>
+#    include <tiny-cuda-nn/networks/fully_fused_mlp.h>
 #endif
 
 TCNN_NAMESPACE_BEGIN
 
-Activation string_to_activation(const std::string& activation_name) {
-	if (equals_case_insensitive(activation_name, "None")) {
-		return Activation::None;
-	} else if (equals_case_insensitive(activation_name, "ReLU")) {
-		return Activation::ReLU;
-	} else if (equals_case_insensitive(activation_name, "LeakyReLU")) {
-		return Activation::LeakyReLU;
-	} else if (equals_case_insensitive(activation_name, "Exponential")) {
-		return Activation::Exponential;
-	} else if (equals_case_insensitive(activation_name, "Sigmoid")) {
-		return Activation::Sigmoid;
-	} else if (equals_case_insensitive(activation_name, "Sine")) {
-		return Activation::Sine;
-	} else if (equals_case_insensitive(activation_name, "Squareplus")) {
-		return Activation::Squareplus;
-	} else if (equals_case_insensitive(activation_name, "Softplus2")) {
-		return Activation::Softplus2;
-	}else if (equals_case_insensitive(activation_name, "Softplus4")) {
-            return Activation::Softplus4;
-        } else if (equals_case_insensitive(activation_name, "ClampedSoftplus2")) {
-            return Activation::ClampedSoftplus2;
-        }else if (equals_case_insensitive(activation_name, "ClampedSoftplus4")) {
-            return Activation::ClampedSoftplus4;
-        }else if (equals_case_insensitive(activation_name, "Softplus4Minus")) {
-            return Activation::Softplus4Minus;
-        }else if (equals_case_insensitive(activation_name, "Tanh")) {
-            return Activation::Tanh;
-        }
-
-	throw std::runtime_error{std::string{"Invalid activation name: "} + activation_name};
-}
-
-std::string to_string(Activation activation) {
-	switch (activation) {
-		case Activation::None: return "None";
-		case Activation::ReLU: return "ReLU";
-		case Activation::LeakyReLU: return "LeakyReLU";
-		case Activation::Exponential: return "Exponential";
-		case Activation::Sigmoid: return "Sigmoid";
-		case Activation::Sine: return "Sine";
-		case Activation::Squareplus: return "Squareplus";
-		case Activation::Softplus2: return "Softplus2";
-                case Activation::Softplus4: return "Softplus4";
-                case Activation::ClampedSoftplus2: return "ClampedSoftplus2";
-                case Activation::ClampedSoftplus4: return "ClampedSoftplus4";
-                case Activation::Softplus4Minus: return "Softplus4Minus";
-		case Activation::Tanh: return "Tanh";
-		default: throw std::runtime_error{"Invalid activation."};
-	}
+Activation string_to_activation(const std::string& activation_name)
+{
+    if (equals_case_insensitive(activation_name, "None"))
+    {
+        return Activation::None;
+    }
+    else if (equals_case_insensitive(activation_name, "ReLU"))
+    {
+        return Activation::ReLU;
+    }
+    else if (equals_case_insensitive(activation_name, "LeakyReLU"))
+    {
+        return Activation::LeakyReLU;
+    }
+    else if (equals_case_insensitive(activation_name, "Exponential"))
+    {
+        return Activation::Exponential;
+    }
+    else if (equals_case_insensitive(activation_name, "Sigmoid"))
+    {
+        return Activation::Sigmoid;
+    }
+    else if (equals_case_insensitive(activation_name, "Sine"))
+    {
+        return Activation::Sine;
+    }
+    else if (equals_case_insensitive(activation_name, "Squareplus"))
+    {
+        return Activation::Squareplus;
+    }
+    else if (equals_case_insensitive(activation_name, "Softplus2"))
+    {
+        return Activation::Softplus2;
+    }
+    else if (equals_case_insensitive(activation_name, "Softplus4"))
+    {
+        return Activation::Softplus4;
+    }
+    else if (equals_case_insensitive(activation_name, "ClampedSoftplus2"))
+    {
+        return Activation::ClampedSoftplus2;
+    }
+    else if (equals_case_insensitive(activation_name, "ClampedSoftplus4"))
+    {
+        return Activation::ClampedSoftplus4;
+    }
+    else if (equals_case_insensitive(activation_name, "Softplus4Minus"))
+    {
+        return Activation::Softplus4Minus;
+    }
+    else if (equals_case_insensitive(activation_name, "Tanh"))
+    {
+        return Activation::Tanh;
+    }
+
+    throw std::runtime_error{std::string{"Invalid activation name: "} + activation_name};
+}
+
+std::string to_string(Activation activation)
+{
+    switch (activation)
+    {
+        case Activation::None:
+            return "None";
+        case Activation::ReLU:
+            return "ReLU";
+        case Activation::LeakyReLU:
+            return "LeakyReLU";
+        case Activation::Exponential:
+            return "Exponential";
+        case Activation::Sigmoid:
+            return "Sigmoid";
+        case Activation::Sine:
+            return "Sine";
+        case Activation::Squareplus:
+            return "Squareplus";
+        case Activation::Softplus2:
+            return "Softplus2";
+        case Activation::Softplus4:
+            return "Softplus4";
+        case Activation::ClampedSoftplus2:
+            return "ClampedSoftplus2";
+        case Activation::ClampedSoftplus4:
+            return "ClampedSoftplus4";
+        case Activation::Softplus4Minus:
+            return "Softplus4Minus";
+        case Activation::Tanh:
+            return "Tanh";
+        default:
+            throw std::runtime_error{"Invalid activation."};
+    }
 }
 
 template <typename T>
-void extract_dimension_pos_neg(cudaStream_t stream, const uint32_t num_elements, const uint32_t dim, const uint32_t fan_in, const uint32_t fan_out, const T* encoded, MatrixLayout layout, float* output) {
-	linear_kernel(extract_dimension_pos_neg_kernel<T>, 0, stream, num_elements, dim, fan_in, fan_out, encoded, layout, output);
-}
-
-template void extract_dimension_pos_neg(cudaStream_t stream, const uint32_t num_elements, const uint32_t dim, const uint32_t fan_in, const uint32_t fan_out, const network_precision_t* encoded, MatrixLayout layout, float* output);
-
-std::string select_network(const json& network) {
-	std::string otype = network.value("otype", "MLP");
-	bool want_fully_fused_mlp = equals_case_insensitive(otype, "MegakernelMLP") || equals_case_insensitive(otype, "FullyFusedMLP");
-	bool want_cutlass_mlp = equals_case_insensitive(otype, "MLP") || equals_case_insensitive(otype, "CutlassMLP");
-
-	// If the GPU architecture is insufficient for
-	if (MIN_GPU_ARCH <= 70 || std::is_same<network_precision_t, float>::value) {
-		if (want_fully_fused_mlp && MIN_GPU_ARCH <= 70) {
-			std::cout
-				<< "Warning: FullyFusedMLP is not supported for the selected architecture " << MIN_GPU_ARCH << ". "
-				<< "Falling back to CutlassMLP. For maximum performance, raise the target GPU architecture to 75+."
-				<< std::endl;
-		}
-
-		want_cutlass_mlp |= want_fully_fused_mlp;
-		want_fully_fused_mlp = false;
-	}
-
-	if (want_fully_fused_mlp) {
-		return "FullyFusedMLP";
-	} else if (want_cutlass_mlp) {
-		return "CutlassMLP";
-	} else {
-		return otype;
-	}
-}
-
-uint32_t minimum_alignment(const json& network) {
-	std::string network_type = select_network(network);
-	if (equals_case_insensitive(network_type, "FullyFusedMLP")) {
-<<<<<<< HEAD
-		return 16;
-=======
+void extract_dimension_pos_neg(cudaStream_t stream, const uint32_t num_elements, const uint32_t dim,
+                               const uint32_t fan_in, const uint32_t fan_out, const T* encoded, MatrixLayout layout,
+                               float* output)
+{
+    linear_kernel(extract_dimension_pos_neg_kernel<T>, 0, stream, num_elements, dim, fan_in, fan_out, encoded, layout,
+                  output);
+}
+
+template void extract_dimension_pos_neg(cudaStream_t stream, const uint32_t num_elements, const uint32_t dim,
+                                        const uint32_t fan_in, const uint32_t fan_out,
+                                        const network_precision_t* encoded, MatrixLayout layout, float* output);
+
+std::string select_network(const json& network)
+{
+    std::string otype = network.value("otype", "MLP");
+    bool want_fully_fused_mlp =
+        equals_case_insensitive(otype, "MegakernelMLP") || equals_case_insensitive(otype, "FullyFusedMLP");
+    bool want_cutlass_mlp = equals_case_insensitive(otype, "MLP") || equals_case_insensitive(otype, "CutlassMLP");
+
+    // If the GPU architecture is insufficient for
+    if (MIN_GPU_ARCH <= 70 || std::is_same<network_precision_t, float>::value)
+    {
+        if (want_fully_fused_mlp && MIN_GPU_ARCH <= 70)
+        {
+            std::cout
+                << "Warning: FullyFusedMLP is not supported for the selected architecture " << MIN_GPU_ARCH << ". "
+                << "Falling back to CutlassMLP. For maximum performance, raise the target GPU architecture to 75+."
+                << std::endl;
+        }
+
+        want_cutlass_mlp |= want_fully_fused_mlp;
+        want_fully_fused_mlp = false;
+    }
+
+    if (want_fully_fused_mlp)
+    {
+        return "FullyFusedMLP";
+    }
+    else if (want_cutlass_mlp)
+    {
+        return "CutlassMLP";
+    }
+    else
+    {
+        return otype;
+    }
+}
+
+uint32_t minimum_alignment(const json& network)
+{
+    std::string network_type = select_network(network);
+    if (equals_case_insensitive(network_type, "FullyFusedMLP"))
+    {
 #if TCNN_MIN_GPU_ARCH > 70
-		uint32_t n_neurons = network.value("n_neurons", 128u);
-		switch (n_neurons) {
-			case  16: return FullyFusedMLP<network_precision_t,  16>::REQUIRED_ALIGNMENT();
-			case  32: return FullyFusedMLP<network_precision_t,  32>::REQUIRED_ALIGNMENT();
-			case  64: return FullyFusedMLP<network_precision_t,  64>::REQUIRED_ALIGNMENT();
-			case 128: return FullyFusedMLP<network_precision_t, 128>::REQUIRED_ALIGNMENT();
-			default: throw std::runtime_error{fmt::format("FullyFusedMLP only supports 16, 32, 64, and 128 neurons, but got {}. Use CutlassMLP instead if this is a requirement.", n_neurons)};
-		}
+        uint32_t n_neurons = network.value("n_neurons", 128u);
+        switch (n_neurons)
+        {
+            case 16:
+                return FullyFusedMLP<network_precision_t, 16>::REQUIRED_ALIGNMENT();
+            case 32:
+                return FullyFusedMLP<network_precision_t, 32>::REQUIRED_ALIGNMENT();
+            case 64:
+                return FullyFusedMLP<network_precision_t, 64>::REQUIRED_ALIGNMENT();
+            case 128:
+                return FullyFusedMLP<network_precision_t, 128>::REQUIRED_ALIGNMENT();
+            default:
+                throw std::runtime_error{
+                    fmt::format("FullyFusedMLP only supports 16, 32, 64, and 128 neurons, but got {}. Use CutlassMLP "
+                                "instead if this is a requirement.",
+                                n_neurons)};
+        }
 #else
-		throw std::runtime_error{"FullyFusedMLP was not compiled due to insufficient GPU arch of <=70."};
+        throw std::runtime_error{"FullyFusedMLP was not compiled due to insufficient GPU arch of <=70."};
 #endif
->>>>>>> f5255787
-	} else {
-		return 8;
-	}
+    }
+    else
+    {
+        return 8;
+    }
 }
 
 template <typename T>
-Network<T>* create_network(const json& network) {
-	std::string network_type = select_network(network);
-
-	if (equals_case_insensitive(network_type, "FullyFusedMLP")) {
-		if (!std::is_same<network_precision_t, __half>::value) {
-			throw std::runtime_error{"FullyFusedMLP can only be used if the network precision is set to __half."};
-		} else {
+Network<T>* create_network(const json& network)
+{
+    std::string network_type = select_network(network);
+
+    if (equals_case_insensitive(network_type, "FullyFusedMLP"))
+    {
+        if (!std::is_same<network_precision_t, __half>::value)
+        {
+            throw std::runtime_error{"FullyFusedMLP can only be used if the network precision is set to __half."};
+        }
+        else
+        {
 #if TCNN_MIN_GPU_ARCH > 70
-#  define TCNN_FULLY_FUSED_PARAMS \
-	network["n_input_dims"], \
-	network["n_output_dims"], \
-	network.value("n_hidden_layers", 5u), \
-	string_to_activation(network.value("activation", "ReLU")), \
-	string_to_activation(network.value("output_activation", "None")),
-
-			uint32_t n_neurons = network.value("n_neurons", 128u);
-			switch (n_neurons) {
-				case  16: return new FullyFusedMLP<T,  16>{TCNN_FULLY_FUSED_PARAMS};
-				case  32: return new FullyFusedMLP<T,  32>{TCNN_FULLY_FUSED_PARAMS};
-				case  64: return new FullyFusedMLP<T,  64>{TCNN_FULLY_FUSED_PARAMS};
-				case 128: return new FullyFusedMLP<T, 128>{TCNN_FULLY_FUSED_PARAMS};
-				default: throw std::runtime_error{fmt::format("FullyFusedMLP only supports 16, 32, 64, and 128 neurons, but got {}. Use CutlassMLP instead if this is a requirement.", n_neurons)};
-			}
-#  undef TCNN_FULLY_FUSED_PARAMS
-#else //TCNN_MIN_GPU_ARCH > 70
-			throw std::runtime_error{"FullyFusedMLP was not compiled due to insufficient GPU arch of <=70."};
-#endif //TCNN_MIN_GPU_ARCH > 70
-		}
-	} else if (equals_case_insensitive(network_type, "CutlassMLP")) {
-		return new CutlassMLP<T>{
-			network["n_input_dims"],
-			network.value("n_neurons", 128u),
-			network["n_output_dims"],
-			network.value("n_hidden_layers", 5u),
-			string_to_activation(network.value("activation", "ReLU")),
-			string_to_activation(network.value("output_activation", "None")),
-		};
-	}
-
-	throw std::runtime_error{fmt::format("Invalid network type: {}", network_type)};
+#    define TCNN_FULLY_FUSED_PARAMS                                                              \
+        network["n_input_dims"], network["n_output_dims"], network.value("n_hidden_layers", 5u), \
+            string_to_activation(network.value("activation", "ReLU")),                           \
+            string_to_activation(network.value("output_activation", "None")),
+
+            uint32_t n_neurons = network.value("n_neurons", 128u);
+            switch (n_neurons)
+            {
+                case 16:
+                    return new FullyFusedMLP<T, 16>{TCNN_FULLY_FUSED_PARAMS};
+                case 32:
+                    return new FullyFusedMLP<T, 32>{TCNN_FULLY_FUSED_PARAMS};
+                case 64:
+                    return new FullyFusedMLP<T, 64>{TCNN_FULLY_FUSED_PARAMS};
+                case 128:
+                    return new FullyFusedMLP<T, 128>{TCNN_FULLY_FUSED_PARAMS};
+                default:
+                    throw std::runtime_error{
+                        fmt::format("FullyFusedMLP only supports 16, 32, 64, and 128 neurons, but got {}. Use "
+                                    "CutlassMLP instead if this is a requirement.",
+                                    n_neurons)};
+            }
+#    undef TCNN_FULLY_FUSED_PARAMS
+#else   // TCNN_MIN_GPU_ARCH > 70
+            throw std::runtime_error{"FullyFusedMLP was not compiled due to insufficient GPU arch of <=70."};
+#endif  // TCNN_MIN_GPU_ARCH > 70
+        }
+    }
+    else if (equals_case_insensitive(network_type, "CutlassMLP"))
+    {
+        return new CutlassMLP<T>{
+            network["n_input_dims"],
+            network.value("n_neurons", 128u),
+            network["n_output_dims"],
+            network.value("n_hidden_layers", 5u),
+            string_to_activation(network.value("activation", "ReLU")),
+            string_to_activation(network.value("output_activation", "None")),
+        };
+    }
+
+    throw std::runtime_error{fmt::format("Invalid network type: {}", network_type)};
 }
 
 template Network<network_precision_t>* create_network(const json& network);
