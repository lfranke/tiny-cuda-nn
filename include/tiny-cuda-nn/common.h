--- conflicted
+++ resolved
@@ -20,6 +20,7 @@
  * OR BUSINESS INTERRUPTION) HOWEVER CAUSED AND ON ANY THEORY OF LIABILITY, WHETHER IN CONTRACT,
  * STRICT LIABILITY, OR TOR (INCLUDING NEGLIGENCE OR OTHERWISE) ARISING IN ANY WAY OUT OF THE USE
  * OF THIS SOFTWARE, EVEN IF ADVISED OF THE POSSIBILITY OF SUCH DAMAGE.
+ *//*
  */
 
 /** @file   common.h
@@ -66,11 +67,11 @@
 // 53-60, 62 |                      no |                       70 |  __half (no tensor cores)
 //  <=52, 61 |                      no |                       70 |   float (no tensor cores)
 
-//using network_precision_t = std::conditional_t<TCNN_HALF_PRECISION, __half, float>;
+using network_precision_t = std::conditional_t<TCNN_HALF_PRECISION, __half, float>;
 
 // Optionally: set the precision to `float` to disable tensor cores and debug potential
 //             problems with mixed-precision training.
- using network_precision_t = __half;
+// using network_precision_t = float;
 
 // #define TCNN_VERBOSE_MEMORY_ALLOCS
 
@@ -80,16 +81,12 @@
 	Sine,
 	Sigmoid,
 	Squareplus,
-<<<<<<< HEAD
 	Softplus2,
      Softplus4,
      Softplus4Minus,
      ClampedSoftplus2,
      ClampedSoftplus4,
-=======
-	Softplus,
-	Tanh,
->>>>>>> 14053e9a
+    Tanh,
 	None,
 };
 
