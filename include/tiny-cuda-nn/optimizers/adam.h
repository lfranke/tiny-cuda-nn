/*
 * Copyright (c) 2020-2022, NVIDIA CORPORATION.  All rights reserved.
 *
 * Redistribution and use in source and binary forms, with or without modification, are permitted
 * provided that the following conditions are met:
 *     * Redistributions of source code must retain the above copyright notice, this list of
 *       conditions and the following disclaimer.
 *     * Redistributions in binary form must reproduce the above copyright notice, this list of
 *       conditions and the following disclaimer in the documentation and/or other materials
 *       provided with the distribution.
 *     * Neither the name of the NVIDIA CORPORATION nor the names of its contributors may be used
 *       to endorse or promote products derived from this software without specific prior written
 *       permission.
 *
 * THIS SOFTWARE IS PROVIDED BY THE COPYRIGHT HOLDERS AND CONTRIBUTORS "AS IS" AND ANY EXPRESS OR
 * IMPLIED WARRANTIES, INCLUDING, BUT NOT LIMITED TO, THE IMPLIED WARRANTIES OF MERCHANTABILITY AND
 * FITNESS FOR A PARTICULAR PURPOSE ARE DISCLAIMED. IN NO EVENT SHALL NVIDIA CORPORATION BE LIABLE
 * FOR ANY DIRECT, INDIRECT, INCIDENTAL, SPECIAL, EXEMPLARY, OR CONSEQUENTIAL DAMAGES (INCLUDING,
 * BUT NOT LIMITED TO, PROCUREMENT OF SUBSTITUTE GOODS OR SERVICES; LOSS OF USE, DATA, OR PROFITS;
 * OR BUSINESS INTERRUPTION) HOWEVER CAUSED AND ON ANY THEORY OF LIABILITY, WHETHER IN CONTRACT,
 * STRICT LIABILITY, OR TOR (INCLUDING NEGLIGENCE OR OTHERWISE) ARISING IN ANY WAY OUT OF THE USE
 * OF THIS SOFTWARE, EVEN IF ADVISED OF THE POSSIBILITY OF SUCH DAMAGE.
 */

/** @file   adam.h
 *  @author Thomas Müller, NVIDIA
 *  @brief  Implementation of the adam optimizer with support for
 *          the AdaBound paper: https://openreview.net/pdf?id=Bkg3g2R9FX
 */

#pragma once

#undef NDEBUG
#define DEBUG

#include <json/json.hpp>
#include <stdexcept>
#include <stdint.h>
#include <string>
#include <vector>

#include <tiny-cuda-nn/common.h>
#include <tiny-cuda-nn/common_device.h>
#include <tiny-cuda-nn/gpu_memory.h>
#include <tiny-cuda-nn/gpu_memory_json.h>
#include <tiny-cuda-nn/optimizer.h>

TCNN_NAMESPACE_BEGIN

template <typename T>
<<<<<<< HEAD
__global__ void adam_step(const uint32_t n_elements, const uint32_t n_matrix_weights, const float relative_weight_decay,
                          const float absolute_weight_decay, const float loss_scale, float learning_rate,
                          const float non_matrix_learning_rate_factor, const bool optimize_matrix_params,
                          const bool optimize_non_matrix_params, const float beta1, const float beta2,
                          const float epsilon, const float lower_lr_bound, const float upper_lr_bound,
                          const float l2_reg, float* __restrict__ weights_full_precision, T* __restrict__ weights,
                          const T* __restrict__ gradients, float* __restrict__ first_moments,
                          float* __restrict__ second_moments, uint32_t* __restrict__ param_steps)
{
    const uint32_t i = threadIdx.x + blockIdx.x * blockDim.x;
    if (i >= n_elements) return;

    float gradient = (float)gradients[i] / loss_scale;
    if (i >= n_matrix_weights)
    {
        if (!optimize_non_matrix_params || gradient == 0)
        {
            return;
        }
    }
    else
    {
        if (!optimize_matrix_params)
        {
            return;
        }
    }

    const float weight_fp = weights_full_precision[i];

    if (i < n_matrix_weights)
    {
        // No L2 reg for non-matrix params
        gradient += l2_reg * weight_fp;
    }

    const float gradient_sq = gradient * gradient;
    assert(isfinite(gradient));
    assert(isfinite(gradient_sq));

    float first_moment = first_moments[i] = beta1 * first_moments[i] + (1 - beta1) * gradient;
    const float second_moment = second_moments[i] = beta2 * second_moments[i] + (1 - beta2) * gradient_sq;

    if (i >= n_matrix_weights)
    {
        // Potentially different learning rate for non-matrix params
        learning_rate *= non_matrix_learning_rate_factor;
    }

    // Debiasing. Since some parameters might see fewer steps than others, they each need their own step counter.
    const uint32_t current_step = ++param_steps[i];
    learning_rate *= sqrtf(1 - powf(beta2, (float)current_step)) / (1 - powf(beta1, (float)current_step));
    assert(isfinite(learning_rate));

    // Follow AdaBound paradigm
    const float effective_learning_rate =
        fminf(fmaxf(learning_rate / (sqrtf(second_moment) + epsilon), lower_lr_bound), upper_lr_bound);
    assert(isfinite(effective_learning_rate));

    const float decayed_weight =
        weight_decay(relative_weight_decay * learning_rate, absolute_weight_decay * learning_rate, weight_fp);
    const float new_weight = decayed_weight - effective_learning_rate * first_moment;
    assert(isfinite(new_weight));

    weights_full_precision[i] = new_weight;
    weights[i]                = (T)new_weight;
}

template <typename T>
class AdamOptimizer : public Optimizer<T>
{
   public:
    AdamOptimizer(const json& params) {
        m_n_weights_covered_by_matrices = 0;
        update_hyperparams(params); }

    virtual void allocate2(int size) override
    {
        m_n_weights                     = size;

        m_first_moments.resize(size);
        m_first_moments.memset(0);

        m_second_moments.resize(size);
        m_second_moments.memset(0);

        m_param_steps.resize(size);
        m_param_steps.memset(0);
    }

    void allocate(std::shared_ptr<ParametricObject<T>> target) override
    {
        uint32_t size = (uint32_t)target->n_params();

        m_n_weights = size;
        if (m_n_weights <= m_first_moments.size())
        {
            return;
        }

        m_first_moments.resize(size);
        m_first_moments.memset(0);

        m_second_moments.resize(size);
        m_second_moments.memset(0);

        m_param_steps.resize(size);
        m_param_steps.memset(0);

        m_n_weights_covered_by_matrices = 0;
        auto layer_sizes                = target->layer_sizes();

        for (size_t i = 0; i < layer_sizes.size(); ++i)
        {
            m_n_weights_covered_by_matrices += layer_sizes[i].first * layer_sizes[i].second;
        }
    }

    void step(cudaStream_t stream, float loss_scale, float* weights_full_precision, T* weights,
              const T* gradients) override
    {
        ++m_current_step;

        float lower_lr_bound = 0;
        float upper_lr_bound = std::numeric_limits<float>::max();

        // AdaBound paper: https://openreview.net/pdf?id=Bkg3g2R9FX
        if (m_adabound)
        {
            lower_lr_bound = 0.1f - 0.1f / ((1 - m_beta2) * (float)step() + 1);
            upper_lr_bound = 0.1f + 0.1f / ((1 - m_beta2) * (float)step());
        }

        uint32_t n_weights_to_optimize = n_weights();

        linear_kernel(adam_step<T>, 0, stream, n_weights_to_optimize, m_n_weights_covered_by_matrices,
                      m_relative_weight_decay, m_absolute_weight_decay, loss_scale, m_base_learning_rate,
                      m_non_matrix_learning_rate_factor, m_optimize_matrix_params, m_optimize_non_matrix_params,
                      m_beta1, m_beta2, m_epsilon, lower_lr_bound, upper_lr_bound, m_l2_reg, weights_full_precision,
                      weights, gradients, m_first_moments.data(), m_second_moments.data(), m_param_steps.data());
    }

    float learning_rate() const override { return m_base_learning_rate; }

    void set_learning_rate(float val) override { m_base_learning_rate = val; }

    uint32_t step() const override { return m_current_step; }

    uint32_t n_weights() const override { return m_n_weights; }

    T* custom_weights() const override { return nullptr; }

    void update_hyperparams(const json& params) override
    {
        if (params.contains("weights_covered_by_matrices"))
        {
            m_n_weights_covered_by_matrices = params["weights_covered_by_matrices"];
        }

        if (params.contains("beta1"))
        {
            m_beta1 = params["beta1"];
        }

        if (params.contains("beta2"))
        {
            m_beta2 = params["beta2"];
        }

        if (params.contains("epsilon"))
        {
            m_epsilon = params["epsilon"];
        }

        if (params.contains("learning_rate"))
        {
            m_base_learning_rate = params["learning_rate"];
        }

        if (params.contains("l2_reg"))
        {
            m_l2_reg = params["l2_reg"];
        }

        if (params.contains("adabound"))
        {
            m_adabound = params["adabound"];
        }

        if (params.contains("relative_decay"))
        {
            m_relative_weight_decay = params["relative_decay"];
        }

        if (params.contains("absolute_decay"))
        {
            m_absolute_weight_decay = params["absolute_decay"];
        }

        if (params.contains("non_matrix_learning_rate_factor"))
        {
            m_non_matrix_learning_rate_factor = params["non_matrix_learning_rate_factor"];
        }

        if (params.contains("optimize_matrix_params"))
        {
            m_optimize_matrix_params = params["optimize_matrix_params"];
        }

        if (params.contains("optimize_non_matrix_params"))
        {
            m_optimize_non_matrix_params = params["optimize_non_matrix_params"];
        }
    }

    json hyperparams() const override
    {
        return {
            {"otype", "Adam"},
            {"beta1", m_beta1},
            {"beta2", m_beta2},
            {"epsilon", m_epsilon},
            {"learning_rate", m_base_learning_rate},
            {"l2_reg", m_l2_reg},
            {"adabound", m_adabound},
            {"relative_decay", m_relative_weight_decay},
            {"absolute_decay", m_absolute_weight_decay},
            {"non_matrix_learning_rate_factor", m_non_matrix_learning_rate_factor},
            {"optimize_matrix_params", m_optimize_matrix_params},
            {"optimize_non_matrix_params", m_optimize_non_matrix_params},
        };
    }

    json serialize() const override
    {
        json data;
        data["current_step"]          = m_current_step;
        data["base_learning_rate"]    = m_base_learning_rate;
        data["first_moments_binary"]  = m_first_moments;
        data["second_moments_binary"] = m_second_moments;
        data["param_steps_binary"]    = m_param_steps;
        return data;
    }

    void deserialize(const json& data) override
    {
        m_first_moments  = data["first_moments_binary"];
        m_second_moments = data["second_moments_binary"];
        if (data.contains("param_steps_binary"))
        {
            m_param_steps = data["param_steps_binary"];
        }
        else
        {
            m_param_steps.resize(m_second_moments.size());
            m_param_steps.memset(0);
        }
        m_current_step       = data["current_step"];
        m_base_learning_rate = data["base_learning_rate"];
    }

    // make it public so we can
   public:
    uint32_t m_n_weights = 0;
    uint32_t m_n_weights_covered_by_matrices = 0;

    GPUMemory<float> m_first_moments;
    GPUMemory<float> m_second_moments;
    GPUMemory<uint32_t> m_param_steps;

    uint32_t m_current_step = 0;

    // Hyperparameters
    float m_non_matrix_learning_rate_factor = 1.0f;
    float m_base_learning_rate              = 1e-3f;
    float m_beta1                           = 0.9f;
    float m_beta2                           = 0.999f;
    float m_epsilon                         = 1e-8f;
    float m_l2_reg                          = 1e-8f;

    float m_relative_weight_decay = 0.0f;
    float m_absolute_weight_decay = 0.0f;

    bool m_adabound = false;

    bool m_optimize_matrix_params     = true;
    bool m_optimize_non_matrix_params = true;
=======
__global__ void adam_step(
	const uint32_t n_elements,
	const uint32_t n_matrix_weights,
	const float relative_weight_decay,
	const float absolute_weight_decay,
	const float weight_clipping_magnitude,
	const float loss_scale,
	float learning_rate,
	const float non_matrix_learning_rate_factor,
	const bool optimize_matrix_params,
	const bool optimize_non_matrix_params,
	const float beta1,
	const float beta2,
	const float epsilon,
	const float lower_lr_bound,
	const float upper_lr_bound,
	const float l2_reg,
	float* __restrict__ weights_full_precision,
	T* __restrict__ weights,
	const T* __restrict__ gradients,
	float* __restrict__ first_moments,
	float* __restrict__ second_moments,
	uint32_t* __restrict__ param_steps
) {
	const uint32_t i = threadIdx.x + blockIdx.x * blockDim.x;
	if (i >= n_elements) return;

	float gradient = (float)gradients[i] / loss_scale;
	if (i >= n_matrix_weights) {
		if (!optimize_non_matrix_params || gradient == 0) {
			return;
		}
	} else {
		if (!optimize_matrix_params) {
			return;
		}
	}

	const float weight_fp = weights_full_precision[i];

	if (i < n_matrix_weights) {
		// No L2 reg for non-matrix params
		gradient += l2_reg * weight_fp;
	}

	const float gradient_sq = gradient * gradient;

	float first_moment = first_moments[i] = beta1 * first_moments[i] + (1 - beta1) * gradient;
	const float second_moment = second_moments[i] = beta2 * second_moments[i] + (1 - beta2) * gradient_sq;

	if (i >= n_matrix_weights) {
		// Potentially different learning rate for non-matrix params
		learning_rate *= non_matrix_learning_rate_factor;
	}

	// Debiasing. Since some parameters might see fewer steps than others, they each need their own step counter.
	const uint32_t current_step = ++param_steps[i];
	learning_rate *= sqrtf(1 - powf(beta2, (float)current_step)) / (1 - powf(beta1, (float)current_step));

	// Follow AdaBound paradigm
	const float effective_learning_rate = fminf(fmaxf(learning_rate / (sqrtf(second_moment) + epsilon), lower_lr_bound), upper_lr_bound);

	const float decayed_weight = weight_decay(relative_weight_decay * learning_rate, absolute_weight_decay * learning_rate, weight_fp);
	float new_weight = decayed_weight - effective_learning_rate * first_moment;

	if (weight_clipping_magnitude != 0.0f) {
		new_weight = clamp(new_weight, -weight_clipping_magnitude, weight_clipping_magnitude);
	}

	weights_full_precision[i] = new_weight;
	weights[i] = (T)new_weight;
}

template <typename T>
class AdamOptimizer : public Optimizer<T> {
public:
	AdamOptimizer(const json& params) {
		update_hyperparams(params);
	}

	void allocate(uint32_t n_weights, const std::vector<std::pair<uint32_t, uint32_t>>& layer_sizes) override {
		m_n_weights = n_weights;
		if (m_n_weights <= m_first_moments.size()) {
			return;
		}

		m_first_moments.resize(m_n_weights);
		m_first_moments.memset(0);

		m_second_moments.resize(m_n_weights);
		m_second_moments.memset(0);

		m_param_steps.resize(m_n_weights);
		m_param_steps.memset(0);

		m_n_weights_covered_by_matrices = 0;

		for (size_t i = 0; i < layer_sizes.size(); ++i) {
			m_n_weights_covered_by_matrices += layer_sizes[i].first * layer_sizes[i].second;
		}
	}

	void step(cudaStream_t stream, float loss_scale, float* weights_full_precision, T* weights, const T* gradients) override {
		++m_current_step;

		float lower_lr_bound = 0;
		float upper_lr_bound = std::numeric_limits<float>::max();

		// AdaBound paper: https://openreview.net/pdf?id=Bkg3g2R9FX
		if (m_adabound) {
			lower_lr_bound = 0.1f - 0.1f / ((1 - m_beta2) * (float)step() + 1);
			upper_lr_bound = 0.1f + 0.1f / ((1 - m_beta2) * (float)step());
		}

		uint32_t n_weights_to_optimize = n_weights();

		linear_kernel(adam_step<T>, 0, stream,
			n_weights_to_optimize,
			m_n_weights_covered_by_matrices,
			m_relative_weight_decay,
			m_absolute_weight_decay,
			m_weight_clipping_magnitude,
			loss_scale,
			m_base_learning_rate,
			m_non_matrix_learning_rate_factor,
			m_optimize_matrix_params,
			m_optimize_non_matrix_params,
			m_beta1,
			m_beta2,
			m_epsilon,
			lower_lr_bound,
			upper_lr_bound,
			m_l2_reg,
			weights_full_precision,
			weights,
			gradients,
			m_first_moments.data(),
			m_second_moments.data(),
			m_param_steps.data()
		);
	}

	float learning_rate() const override {
		return m_base_learning_rate;
	}

	void set_learning_rate(float val) override {
		m_base_learning_rate = val;
	}

	uint32_t step() const override {
		return m_current_step;
	}

	uint32_t n_weights() const override {
		return m_n_weights;
	}

	T* custom_weights() const override {
		return nullptr;
	}

	uint32_t n_nested() const override {
		return 0;
	}

	void update_hyperparams(const json& params) override {
		if (params.contains("beta1")) {
			m_beta1 = params["beta1"];
		}

		if (params.contains("beta2")) {
			m_beta2 = params["beta2"];
		}

		if (params.contains("epsilon")) {
			m_epsilon = params["epsilon"];
		}

		if (params.contains("learning_rate")) {
			m_base_learning_rate = params["learning_rate"];
		}

		if (params.contains("l2_reg")) {
			m_l2_reg = params["l2_reg"];
		}

		if (params.contains("adabound")) {
			m_adabound = params["adabound"];
		}

		if (params.contains("relative_decay")) {
			m_relative_weight_decay = params["relative_decay"];
		}

		if (params.contains("absolute_decay")) {
			m_absolute_weight_decay = params["absolute_decay"];
		}

		if (params.contains("clipping_magnitude")) {
			m_weight_clipping_magnitude = params["clipping_magnitude"];
		}

		if (params.contains("non_matrix_learning_rate_factor")) {
			m_non_matrix_learning_rate_factor = params["non_matrix_learning_rate_factor"];
		}

		if (params.contains("optimize_matrix_params")) {
			m_optimize_matrix_params = params["optimize_matrix_params"];
		}

		if (params.contains("optimize_non_matrix_params")) {
			m_optimize_non_matrix_params = params["optimize_non_matrix_params"];
		}
	}

	json hyperparams() const override {
		return {
			{"otype", "Adam"},
			{"beta1", m_beta1},
			{"beta2", m_beta2},
			{"epsilon", m_epsilon},
			{"learning_rate", m_base_learning_rate},
			{"l2_reg", m_l2_reg},
			{"adabound", m_adabound},
			{"relative_decay", m_relative_weight_decay},
			{"absolute_decay", m_absolute_weight_decay},
			{"clipping_magnitude", m_weight_clipping_magnitude},
			{"non_matrix_learning_rate_factor", m_non_matrix_learning_rate_factor},
			{"optimize_matrix_params", m_optimize_matrix_params},
			{"optimize_non_matrix_params", m_optimize_non_matrix_params},
		};
	}

	json serialize() const override {
		json data;
		data["current_step"] = m_current_step;
		data["base_learning_rate"] = m_base_learning_rate;
		data["first_moments_binary"] = m_first_moments;
		data["second_moments_binary"] = m_second_moments;
		data["param_steps_binary"] = m_param_steps;
		return data;
	}

	void deserialize(const json& data) override {
		m_first_moments = data["first_moments_binary"];
		m_second_moments = data["second_moments_binary"];
		if (data.contains("param_steps_binary")) {
			m_param_steps = data["param_steps_binary"];
		} else {
			m_param_steps.resize(m_second_moments.size());
			m_param_steps.memset(0);
		}
		m_current_step = data["current_step"];
		m_base_learning_rate = data["base_learning_rate"];
	}

private:
	uint32_t m_n_weights;
	uint32_t m_n_weights_covered_by_matrices;

	GPUMemory<float> m_first_moments;
	GPUMemory<float> m_second_moments;
	GPUMemory<uint32_t> m_param_steps;

	uint32_t m_current_step = 0;

	// Hyperparameters
	float m_non_matrix_learning_rate_factor = 1.0f;
	float m_base_learning_rate = 1e-3f;
	float m_beta1 = 0.9f;
	float m_beta2 = 0.999f;
	float m_epsilon = 1e-8f;
	float m_l2_reg = 1e-8f;

	float m_relative_weight_decay = 0.0f;
	float m_absolute_weight_decay = 0.0f;
	float m_weight_clipping_magnitude = 0.0f;

	bool m_adabound = false;

	bool m_optimize_matrix_params = true;
	bool m_optimize_non_matrix_params = true;
>>>>>>> 14053e9a
};

TCNN_NAMESPACE_END<|MERGE_RESOLUTION|>--- conflicted
+++ resolved
@@ -30,313 +30,21 @@
 
 #pragma once
 
-#undef NDEBUG
-#define DEBUG
-
+#include <tiny-cuda-nn/common.h>
+#include <tiny-cuda-nn/gpu_memory.h>
+#include <tiny-cuda-nn/common_device.h>
+#include <tiny-cuda-nn/optimizer.h>
+#include <tiny-cuda-nn/gpu_memory_json.h>
 #include <json/json.hpp>
+
 #include <stdexcept>
 #include <stdint.h>
 #include <string>
 #include <vector>
 
-#include <tiny-cuda-nn/common.h>
-#include <tiny-cuda-nn/common_device.h>
-#include <tiny-cuda-nn/gpu_memory.h>
-#include <tiny-cuda-nn/gpu_memory_json.h>
-#include <tiny-cuda-nn/optimizer.h>
-
 TCNN_NAMESPACE_BEGIN
 
 template <typename T>
-<<<<<<< HEAD
-__global__ void adam_step(const uint32_t n_elements, const uint32_t n_matrix_weights, const float relative_weight_decay,
-                          const float absolute_weight_decay, const float loss_scale, float learning_rate,
-                          const float non_matrix_learning_rate_factor, const bool optimize_matrix_params,
-                          const bool optimize_non_matrix_params, const float beta1, const float beta2,
-                          const float epsilon, const float lower_lr_bound, const float upper_lr_bound,
-                          const float l2_reg, float* __restrict__ weights_full_precision, T* __restrict__ weights,
-                          const T* __restrict__ gradients, float* __restrict__ first_moments,
-                          float* __restrict__ second_moments, uint32_t* __restrict__ param_steps)
-{
-    const uint32_t i = threadIdx.x + blockIdx.x * blockDim.x;
-    if (i >= n_elements) return;
-
-    float gradient = (float)gradients[i] / loss_scale;
-    if (i >= n_matrix_weights)
-    {
-        if (!optimize_non_matrix_params || gradient == 0)
-        {
-            return;
-        }
-    }
-    else
-    {
-        if (!optimize_matrix_params)
-        {
-            return;
-        }
-    }
-
-    const float weight_fp = weights_full_precision[i];
-
-    if (i < n_matrix_weights)
-    {
-        // No L2 reg for non-matrix params
-        gradient += l2_reg * weight_fp;
-    }
-
-    const float gradient_sq = gradient * gradient;
-    assert(isfinite(gradient));
-    assert(isfinite(gradient_sq));
-
-    float first_moment = first_moments[i] = beta1 * first_moments[i] + (1 - beta1) * gradient;
-    const float second_moment = second_moments[i] = beta2 * second_moments[i] + (1 - beta2) * gradient_sq;
-
-    if (i >= n_matrix_weights)
-    {
-        // Potentially different learning rate for non-matrix params
-        learning_rate *= non_matrix_learning_rate_factor;
-    }
-
-    // Debiasing. Since some parameters might see fewer steps than others, they each need their own step counter.
-    const uint32_t current_step = ++param_steps[i];
-    learning_rate *= sqrtf(1 - powf(beta2, (float)current_step)) / (1 - powf(beta1, (float)current_step));
-    assert(isfinite(learning_rate));
-
-    // Follow AdaBound paradigm
-    const float effective_learning_rate =
-        fminf(fmaxf(learning_rate / (sqrtf(second_moment) + epsilon), lower_lr_bound), upper_lr_bound);
-    assert(isfinite(effective_learning_rate));
-
-    const float decayed_weight =
-        weight_decay(relative_weight_decay * learning_rate, absolute_weight_decay * learning_rate, weight_fp);
-    const float new_weight = decayed_weight - effective_learning_rate * first_moment;
-    assert(isfinite(new_weight));
-
-    weights_full_precision[i] = new_weight;
-    weights[i]                = (T)new_weight;
-}
-
-template <typename T>
-class AdamOptimizer : public Optimizer<T>
-{
-   public:
-    AdamOptimizer(const json& params) {
-        m_n_weights_covered_by_matrices = 0;
-        update_hyperparams(params); }
-
-    virtual void allocate2(int size) override
-    {
-        m_n_weights                     = size;
-
-        m_first_moments.resize(size);
-        m_first_moments.memset(0);
-
-        m_second_moments.resize(size);
-        m_second_moments.memset(0);
-
-        m_param_steps.resize(size);
-        m_param_steps.memset(0);
-    }
-
-    void allocate(std::shared_ptr<ParametricObject<T>> target) override
-    {
-        uint32_t size = (uint32_t)target->n_params();
-
-        m_n_weights = size;
-        if (m_n_weights <= m_first_moments.size())
-        {
-            return;
-        }
-
-        m_first_moments.resize(size);
-        m_first_moments.memset(0);
-
-        m_second_moments.resize(size);
-        m_second_moments.memset(0);
-
-        m_param_steps.resize(size);
-        m_param_steps.memset(0);
-
-        m_n_weights_covered_by_matrices = 0;
-        auto layer_sizes                = target->layer_sizes();
-
-        for (size_t i = 0; i < layer_sizes.size(); ++i)
-        {
-            m_n_weights_covered_by_matrices += layer_sizes[i].first * layer_sizes[i].second;
-        }
-    }
-
-    void step(cudaStream_t stream, float loss_scale, float* weights_full_precision, T* weights,
-              const T* gradients) override
-    {
-        ++m_current_step;
-
-        float lower_lr_bound = 0;
-        float upper_lr_bound = std::numeric_limits<float>::max();
-
-        // AdaBound paper: https://openreview.net/pdf?id=Bkg3g2R9FX
-        if (m_adabound)
-        {
-            lower_lr_bound = 0.1f - 0.1f / ((1 - m_beta2) * (float)step() + 1);
-            upper_lr_bound = 0.1f + 0.1f / ((1 - m_beta2) * (float)step());
-        }
-
-        uint32_t n_weights_to_optimize = n_weights();
-
-        linear_kernel(adam_step<T>, 0, stream, n_weights_to_optimize, m_n_weights_covered_by_matrices,
-                      m_relative_weight_decay, m_absolute_weight_decay, loss_scale, m_base_learning_rate,
-                      m_non_matrix_learning_rate_factor, m_optimize_matrix_params, m_optimize_non_matrix_params,
-                      m_beta1, m_beta2, m_epsilon, lower_lr_bound, upper_lr_bound, m_l2_reg, weights_full_precision,
-                      weights, gradients, m_first_moments.data(), m_second_moments.data(), m_param_steps.data());
-    }
-
-    float learning_rate() const override { return m_base_learning_rate; }
-
-    void set_learning_rate(float val) override { m_base_learning_rate = val; }
-
-    uint32_t step() const override { return m_current_step; }
-
-    uint32_t n_weights() const override { return m_n_weights; }
-
-    T* custom_weights() const override { return nullptr; }
-
-    void update_hyperparams(const json& params) override
-    {
-        if (params.contains("weights_covered_by_matrices"))
-        {
-            m_n_weights_covered_by_matrices = params["weights_covered_by_matrices"];
-        }
-
-        if (params.contains("beta1"))
-        {
-            m_beta1 = params["beta1"];
-        }
-
-        if (params.contains("beta2"))
-        {
-            m_beta2 = params["beta2"];
-        }
-
-        if (params.contains("epsilon"))
-        {
-            m_epsilon = params["epsilon"];
-        }
-
-        if (params.contains("learning_rate"))
-        {
-            m_base_learning_rate = params["learning_rate"];
-        }
-
-        if (params.contains("l2_reg"))
-        {
-            m_l2_reg = params["l2_reg"];
-        }
-
-        if (params.contains("adabound"))
-        {
-            m_adabound = params["adabound"];
-        }
-
-        if (params.contains("relative_decay"))
-        {
-            m_relative_weight_decay = params["relative_decay"];
-        }
-
-        if (params.contains("absolute_decay"))
-        {
-            m_absolute_weight_decay = params["absolute_decay"];
-        }
-
-        if (params.contains("non_matrix_learning_rate_factor"))
-        {
-            m_non_matrix_learning_rate_factor = params["non_matrix_learning_rate_factor"];
-        }
-
-        if (params.contains("optimize_matrix_params"))
-        {
-            m_optimize_matrix_params = params["optimize_matrix_params"];
-        }
-
-        if (params.contains("optimize_non_matrix_params"))
-        {
-            m_optimize_non_matrix_params = params["optimize_non_matrix_params"];
-        }
-    }
-
-    json hyperparams() const override
-    {
-        return {
-            {"otype", "Adam"},
-            {"beta1", m_beta1},
-            {"beta2", m_beta2},
-            {"epsilon", m_epsilon},
-            {"learning_rate", m_base_learning_rate},
-            {"l2_reg", m_l2_reg},
-            {"adabound", m_adabound},
-            {"relative_decay", m_relative_weight_decay},
-            {"absolute_decay", m_absolute_weight_decay},
-            {"non_matrix_learning_rate_factor", m_non_matrix_learning_rate_factor},
-            {"optimize_matrix_params", m_optimize_matrix_params},
-            {"optimize_non_matrix_params", m_optimize_non_matrix_params},
-        };
-    }
-
-    json serialize() const override
-    {
-        json data;
-        data["current_step"]          = m_current_step;
-        data["base_learning_rate"]    = m_base_learning_rate;
-        data["first_moments_binary"]  = m_first_moments;
-        data["second_moments_binary"] = m_second_moments;
-        data["param_steps_binary"]    = m_param_steps;
-        return data;
-    }
-
-    void deserialize(const json& data) override
-    {
-        m_first_moments  = data["first_moments_binary"];
-        m_second_moments = data["second_moments_binary"];
-        if (data.contains("param_steps_binary"))
-        {
-            m_param_steps = data["param_steps_binary"];
-        }
-        else
-        {
-            m_param_steps.resize(m_second_moments.size());
-            m_param_steps.memset(0);
-        }
-        m_current_step       = data["current_step"];
-        m_base_learning_rate = data["base_learning_rate"];
-    }
-
-    // make it public so we can
-   public:
-    uint32_t m_n_weights = 0;
-    uint32_t m_n_weights_covered_by_matrices = 0;
-
-    GPUMemory<float> m_first_moments;
-    GPUMemory<float> m_second_moments;
-    GPUMemory<uint32_t> m_param_steps;
-
-    uint32_t m_current_step = 0;
-
-    // Hyperparameters
-    float m_non_matrix_learning_rate_factor = 1.0f;
-    float m_base_learning_rate              = 1e-3f;
-    float m_beta1                           = 0.9f;
-    float m_beta2                           = 0.999f;
-    float m_epsilon                         = 1e-8f;
-    float m_l2_reg                          = 1e-8f;
-
-    float m_relative_weight_decay = 0.0f;
-    float m_absolute_weight_decay = 0.0f;
-
-    bool m_adabound = false;
-
-    bool m_optimize_matrix_params     = true;
-    bool m_optimize_non_matrix_params = true;
-=======
 __global__ void adam_step(
 	const uint32_t n_elements,
 	const uint32_t n_matrix_weights,
@@ -620,7 +328,6 @@
 
 	bool m_optimize_matrix_params = true;
 	bool m_optimize_non_matrix_params = true;
->>>>>>> 14053e9a
 };
 
 TCNN_NAMESPACE_END