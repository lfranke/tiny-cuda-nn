--- conflicted
+++ resolved
@@ -154,7 +154,7 @@
 				free_memory();
 				m_size = 0;
 			}
-		} catch (std::runtime_error& error) {
+		} catch (std::runtime_error error) {
 			// Don't need to report on memory-free problems when the driver is shutting down.
 			if (std::string{error.what()}.find("driver shutting down") == std::string::npos) {
 				std::cerr << "Could not free memory: " << error.what() << std::endl;
@@ -172,26 +172,16 @@
 			if (m_size) {
 				try {
 					free_memory();
-<<<<<<< HEAD
-				} catch (std::runtime_error& error) {
-					throw std::runtime_error(std::string("Could not free memory: ") + error.what());
-=======
 				} catch (std::runtime_error error) {
 					throw std::runtime_error{fmt::format("Could not free memory: {}", error.what())};
->>>>>>> 14053e9a
 				}
 			}
 
 			if (size > 0) {
 				try {
 					allocate_memory(size * sizeof(T));
-<<<<<<< HEAD
-				} catch (std::runtime_error& error) {
-					throw std::runtime_error(std::string("Could not allocate memory: ") + error.what());
-=======
 				} catch (std::runtime_error error) {
 					throw std::runtime_error{fmt::format("Could not allocate memory: {}", error.what())};
->>>>>>> 14053e9a
 				}
 			}
 
@@ -216,15 +206,7 @@
 			throw std::runtime_error{fmt::format("Could not set memory: Number of elements {}+{} larger than allocated memory {}.", num_elements, offset, m_size)};
 		}
 
-<<<<<<< HEAD
-		try {
-			CUDA_CHECK_THROW(cudaMemset(m_data + offset, value, num_elements * sizeof(T)));
-		} catch (std::runtime_error& error) {
-			throw std::runtime_error(std::string("Could not set memory: ") + error.what());
-		}
-=======
 		CUDA_CHECK_THROW(cudaMemset(m_data + offset, value, num_elements * sizeof(T)));
->>>>>>> 14053e9a
 	}
 
 	/// Sets the memory of the all elements to value
@@ -238,15 +220,7 @@
 	 */
 	/// Copy data of num_elements from the raw pointer on the host
 	void copy_from_host(const T* host_data, const size_t num_elements) {
-<<<<<<< HEAD
-		try {
-			CUDA_CHECK_THROW(cudaMemcpy(data(), host_data, num_elements * sizeof(T), cudaMemcpyHostToDevice));
-		} catch (std::runtime_error& error) {
-			throw std::runtime_error(std::string("Could not copy from host: ") + error.what());
-		}
-=======
 		CUDA_CHECK_THROW(cudaMemcpy(data(), host_data, num_elements * sizeof(T), cudaMemcpyHostToDevice));
->>>>>>> 14053e9a
 	}
 
 	/// Copy num_elements from the host vector
@@ -305,16 +279,7 @@
 	/// Copies num_elements of data from the raw host pointer to the device. Fails if there is not enough space available.
 	void copy_to_host(T* host_data, const size_t num_elements) const {
 		if (num_elements > m_size) {
-<<<<<<< HEAD
-			throw std::runtime_error(std::string("Trying to copy ") + std::to_string(num_elements) + std::string(" elements, but vector size is only ") + std::to_string(m_size));
-		}
-		try {
-			CUDA_CHECK_THROW(cudaMemcpy(host_data, data(), num_elements * sizeof(T), cudaMemcpyDeviceToHost));
-		} catch (std::runtime_error& error) {
-			throw std::runtime_error(std::string("Could not copy to host: ") + error.what());
-=======
 			throw std::runtime_error{fmt::format("Trying to copy {} elements, but memory size is only {}.", num_elements, m_size)};
->>>>>>> 14053e9a
 		}
 
 		CUDA_CHECK_THROW(cudaMemcpy(host_data, data(), num_elements * sizeof(T), cudaMemcpyDeviceToHost));
@@ -353,15 +318,7 @@
 			resize(size);
 		}
 
-<<<<<<< HEAD
-		try {
-			CUDA_CHECK_THROW(cudaMemcpy(m_data, other.m_data, size * sizeof(T), cudaMemcpyDeviceToDevice));
-		} catch (std::runtime_error& error) {
-			throw std::runtime_error(std::string("Could not copy from device: ") + error.what());
-		}
-=======
 		CUDA_CHECK_THROW(cudaMemcpy(m_data, other.m_data, size * sizeof(T), cudaMemcpyDeviceToDevice));
->>>>>>> 14053e9a
 	}
 
 	/// Copies data from another device array to this one, automatically resizing it
@@ -531,7 +488,7 @@
 
 				CU_CHECK_THROW(cuMemAddressFree(m_base_address, m_max_size));
 			}
-		} catch (std::runtime_error& error) {
+		} catch (std::runtime_error error) {
 			// Don't need to report on memory-free problems when the driver is shutting down.
 			if (std::string{error.what()}.find("driver shutting down") == std::string::npos) {
 				std::cerr << "Could not free memory arena: " << error.what() << std::endl;
