/*
 * Copyright (c) 2020-2023, NVIDIA CORPORATION.  All rights reserved.
 *
 * Redistribution and use in source and binary forms, with or without modification, are permitted
 * provided that the following conditions are met:
 *     * Redistributions of source code must retain the above copyright notice, this list of
 *       conditions and the following disclaimer.
 *     * Redistributions in binary form must reproduce the above copyright notice, this list of
 *       conditions and the following disclaimer in the documentation and/or other materials
 *       provided with the distribution.
 *     * Neither the name of the NVIDIA CORPORATION nor the names of its contributors may be used
 *       to endorse or promote products derived from this software without specific prior written
 *       permission.
 *
 * THIS SOFTWARE IS PROVIDED BY THE COPYRIGHT HOLDERS AND CONTRIBUTORS "AS IS" AND ANY EXPRESS OR
 * IMPLIED WARRANTIES, INCLUDING, BUT NOT LIMITED TO, THE IMPLIED WARRANTIES OF MERCHANTABILITY AND
 * FITNESS FOR A PARTICULAR PURPOSE ARE DISCLAIMED. IN NO EVENT SHALL NVIDIA CORPORATION BE LIABLE
 * FOR ANY DIRECT, INDIRECT, INCIDENTAL, SPECIAL, EXEMPLARY, OR CONSEQUENTIAL DAMAGES (INCLUDING,
 * BUT NOT LIMITED TO, PROCUREMENT OF SUBSTITUTE GOODS OR SERVICES; LOSS OF USE, DATA, OR PROFITS;
 * OR BUSINESS INTERRUPTION) HOWEVER CAUSED AND ON ANY THEORY OF LIABILITY, WHETHER IN CONTRACT,
 * STRICT LIABILITY, OR TOR (INCLUDING NEGLIGENCE OR OTHERWISE) ARISING IN ANY WAY OUT OF THE USE
 * OF THIS SOFTWARE, EVEN IF ADVISED OF THE POSSIBILITY OF SUCH DAMAGE.
 *//*
 */

/** @file   common_device.h
 *  @author Thomas Müller & Nikolaus Binder, NVIDIA
 *  @brief  Implementation of various miscellaneous CUDA kernels and
            device functions.
 */

#pragma once

#undef NDEBUG
#define DEBUG

#include <tiny-cuda-nn/common.h>

#define _USE_MATH_DEFINES
#include <cassert>
#include <cmath>
#include <cstdint>
#include <cstdio>

#include <cuda_fp16.h>
#include <tiny-cuda-nn/gpu_matrix.h>

TCNN_NAMESPACE_BEGIN

static constexpr float PI    = 3.14159265358979323846f;
static constexpr float SQRT2 = 1.41421356237309504880f;

__host__ __device__ inline float logistic(const float x)
{
    return 1.0f / (1.0f + expf(-x));
}

__host__ __device__ inline float logit(const float x)
{
    return -logf(1.0f / (fminf(fmaxf(x, 1e-9f), 1.0f - 1e-9f)) - 1.0f);
}

template <typename V>
struct VectorFragment
{
    static const uint32_t num_elements = V::N;
    V x;
};

<<<<<<< HEAD
static constexpr float clamp_value = 0.02f;

static constexpr float K_ACT               = 10.0f;
static constexpr float SOFTPLUS_BETA2      = 2.f;
static constexpr float SOFTPLUS_THRESHOLD2 = 20.f / SOFTPLUS_BETA2;

static constexpr float SOFTPLUS_BETA4      = 4.f;
static constexpr float SOFTPLUS_THRESHOLD4 = 20.f / SOFTPLUS_BETA4;
static constexpr float SOFTPLUS_MINUS      = 1.f;

template <typename T, typename fragment_t>
__host__ __device__ void warp_activation(Activation activation, const fragment_t& frag, fragment_t& result)
{
    switch (activation)
    {
        case Activation::ReLU:
            TCNN_PRAGMA_UNROLL
            for (int t = 0; t < result.num_elements; t++)
            {
                result.x[t] = frag.x[t] * (T)((T)frag.x[t] > (T)0.0f);
            }
            return;
        case Activation::Exponential:
            TCNN_PRAGMA_UNROLL
            for (int t = 0; t < result.num_elements; t++)
            {
                result.x[t] = (T)(expf((float)frag.x[t]));
            }
            return;
        case Activation::Sine:
            TCNN_PRAGMA_UNROLL
            for (int t = 0; t < result.num_elements; t++)
            {
                result.x[t] = (T)(sinf((float)frag.x[t]));
            }
            return;
        case Activation::Sigmoid:
            TCNN_PRAGMA_UNROLL
            for (int t = 0; t < result.num_elements; t++)
            {
                result.x[t] = (T)(logistic((float)frag.x[t]));
            }
            return;
        case Activation::Squareplus:
            TCNN_PRAGMA_UNROLL
            for (int t = 0; t < result.num_elements; t++)
            {
                float x     = (float)frag.x[t] * K_ACT;
                result.x[t] = (T)(0.5f * (x + sqrtf(x * x + 4)) / K_ACT);
            }
            return;
        case Activation::Softplus2:
        case Activation::ClampedSoftplus2:
            TCNN_PRAGMA_UNROLL
            for (int t = 0; t < result.num_elements; t++)
            {
                float x    = (float)frag.x[t];
                float beta = SOFTPLUS_BETA2;

                if (x > SOFTPLUS_THRESHOLD2)
                {
                    result.x[t] = (T)x;
                }
                else
                {
                    result.x[t] = (T)(logf(expf(x * beta) + 1.0f) / beta);
                }
            }
            return;
        case Activation::ClampedSoftplus4:
        case Activation::Softplus4:
            TCNN_PRAGMA_UNROLL
            for (int t = 0; t < result.num_elements; t++)
            {
                float x    = (float)frag.x[t];
                float beta = SOFTPLUS_BETA4;

                if (x > SOFTPLUS_THRESHOLD4)
                {
                    result.x[t] = (T)x;
                }
                else
                {
                    result.x[t] = (T)(logf(expf(x * beta) + 1.0f) / beta);
                }
            }
            return;
        case Activation::Softplus4Minus:
            TCNN_PRAGMA_UNROLL
            for (int t = 0; t < result.num_elements; t++)
            {
                float x    = (float)frag.x[t] - SOFTPLUS_MINUS;
                float beta = SOFTPLUS_BETA4;

                if (x > SOFTPLUS_THRESHOLD4)
                {
                    result.x[t] = (T)x;
                }
                else
                {
                    result.x[t] = (T)(logf(expf(x * beta) + 1.0f) / beta);
                }
            }
            return;
        case Activation::None:
            result = frag;
            return;
        default:
            // Unsupported activation
            // assert(false); // Commented out due to isolated strange side-effects on Windows
            return;
    }
=======
template <typename T>
__host__ __device__ T relu(T val) {
	return (T)max((float)val, 0.0f);
}

template <>
inline __host__ __device__ __half relu(__half val) {
#if defined(__CUDA_ARCH__) && __CUDA_ARCH__ >= 800
	return __hmax(val, (__half)0.0f);
#else
	return (__half)relu<float>((float)val);
#endif
}

static constexpr float K_ACT = 10.0f;

template <typename T, typename fragment_t>
__host__ __device__ void warp_activation(Activation activation, const fragment_t& frag, fragment_t& result) {
	switch (activation) {
		case Activation::ReLU:
			TCNN_PRAGMA_UNROLL
			for (int t=0; t < result.num_elements; t++) {
				result.x[t] = relu((T)frag.x[t]);
			}
			return;
		case Activation::LeakyReLU:
			TCNN_PRAGMA_UNROLL
			for (int t=0; t < result.num_elements; t++) {
				result.x[t] = frag.x[t] * (T)((T)frag.x[t] > (T)0.0f ? 1.0f : 0.01f);
			}
			return;
		case Activation::Exponential:
			TCNN_PRAGMA_UNROLL
			for (int t=0; t < result.num_elements; t++) {
				result.x[t] = (T)(expf((float)frag.x[t]));
			}
			return;
		case Activation::Sine:
			TCNN_PRAGMA_UNROLL
			for (int t=0; t < result.num_elements; t++) {
				result.x[t] = (T)(sinf((float)frag.x[t]));
			}
			return;
		case Activation::Sigmoid:
			TCNN_PRAGMA_UNROLL
			for (int t=0; t < result.num_elements; t++) {
				result.x[t] = (T)(logistic((float)frag.x[t]));
			}
			return;
		case Activation::Squareplus:
			TCNN_PRAGMA_UNROLL
			for (int t=0; t < result.num_elements; t++) {
				float x = (float)frag.x[t] * K_ACT;
				result.x[t] = (T)(0.5f * (x + sqrtf(x * x + 4)) / K_ACT);
			}
			return;
		case Activation::Softplus:
			TCNN_PRAGMA_UNROLL
			for (int t=0; t < result.num_elements; t++) {
				result.x[t] = (T)(logf(expf((float)frag.x[t] * K_ACT) + 1.0f) / K_ACT);
			}
			return;
		case Activation::Tanh:
			TCNN_PRAGMA_UNROLL
			for (int t=0; t < result.num_elements; t++) {
				result.x[t] = (T)(tanhf((float)frag.x[t]));
			}
			return;
		case Activation::None: result = frag; return;
		default:
			// Unsupported activation
			// assert(false); // Commented out due to isolated strange side-effects on Windows
			return;
	}
>>>>>>> f5255787
}

template <typename T, typename fragment_t>
__host__ __device__ fragment_t warp_activation(Activation activation, const fragment_t& frag)
{
    fragment_t result;
    warp_activation<T>(activation, frag, result);
    return result;
}

template <typename T, typename fragment_t, typename forward_fragment_t>
<<<<<<< HEAD
__host__ __device__ void warp_activation_backward_in(Activation activation, const fragment_t& frag,
                                                     const forward_fragment_t& forward_frag_in, fragment_t& result)
{
    switch (activation)
    {
        case Activation::ReLU:
            TCNN_PRAGMA_UNROLL
            for (int t = 0; t < result.num_elements; t++)
            {
                result.x[t] = frag.x[t] * (T)(forward_frag_in.x[t] > (T)0.0f);
            }
            return;
        case Activation::Exponential:
            TCNN_PRAGMA_UNROLL
            for (int t = 0; t < result.num_elements; t++)
            {
                result.x[t] = frag.x[t] * (T)(expf(forward_frag_in.x[t]));
            }
            return;
        case Activation::Sine:
            TCNN_PRAGMA_UNROLL
            for (int t = 0; t < result.num_elements; t++)
            {
                result.x[t] = frag.x[t] * (T)(cosf(forward_frag_in.x[t]));
            }
            return;
        case Activation::Sigmoid:
            TCNN_PRAGMA_UNROLL
            for (int t = 0; t < result.num_elements; t++)
            {
                float x     = logistic(forward_frag_in.x[t]);
                result.x[t] = frag.x[t] * (T)(x * (1.0f - x));
            }
            return;
        case Activation::Squareplus:
            TCNN_PRAGMA_UNROLL
            for (int t = 0; t < result.num_elements; t++)
            {
                float x     = (float)forward_frag_in.x[t] * K_ACT;
                float y     = 0.5f * (x + sqrtf(x * x + 4));
                result.x[t] = frag.x[t] * (T)(y * y / (y * y + 1));
            }
            return;
        case Activation::Softplus2:
            TCNN_PRAGMA_UNROLL
            for (int t = 0; t < result.num_elements; t++)
            {
                float beta  = SOFTPLUS_BETA2;
                float x     = (float)forward_frag_in.x[t];
                float tmp   = expf((float)frag.x[t] * beta);
                result.x[t] = frag.x[t] * (T)(tmp / (tmp + 1));

                if (x > SOFTPLUS_THRESHOLD2)
                {
                    result.x[t] = frag.x[t];
                }
                assert(isfinite((float)result.x[t]));
            }
            return;
        case Activation::ClampedSoftplus2:
            TCNN_PRAGMA_UNROLL
            for (int t = 0; t < result.num_elements; t++)
            {
                float beta  = SOFTPLUS_BETA2;
                float x     = (float)forward_frag_in.x[t];
                float tmp   = expf((float)frag.x[t] * beta);
                float J     = (tmp / (tmp + 1));
                J           = max(J, clamp_value);
                result.x[t] = frag.x[t] * (T)J;

                if (x > SOFTPLUS_THRESHOLD2)
                {
                    result.x[t] = frag.x[t];
                }
                assert(isfinite((float)result.x[t]));
            }
            return;
        case Activation::Softplus4:
            TCNN_PRAGMA_UNROLL
            for (int t = 0; t < result.num_elements; t++)
            {
                float beta  = SOFTPLUS_BETA4;
                float x     = (float)forward_frag_in.x[t];
                float tmp   = expf((float)frag.x[t] * beta);
                result.x[t] = frag.x[t] * (T)(tmp / (tmp + 1));

                if (x > SOFTPLUS_THRESHOLD4)
                {
                    result.x[t] = frag.x[t];
                }
                assert(isfinite((float)result.x[t]));
            }
            return;
        case Activation::ClampedSoftplus4:
            TCNN_PRAGMA_UNROLL
            for (int t = 0; t < result.num_elements; t++)
            {
                float beta  = SOFTPLUS_BETA4;
                float x     = (float)forward_frag_in.x[t];
                float tmp   = expf((float)frag.x[t] * beta);
                float J     = (tmp / (tmp + 1));
                J           = max(J, clamp_value);
                result.x[t] = frag.x[t] * (T)J;

                if (x > SOFTPLUS_THRESHOLD4)
                {
                    result.x[t] = frag.x[t];
                }
                assert(isfinite((float)result.x[t]));
            }
            return;
        case Activation::Softplus4Minus:
            TCNN_PRAGMA_UNROLL
            for (int t = 0; t < result.num_elements; t++)
            {
                float beta  = SOFTPLUS_BETA4;
                float x     = (float)forward_frag_in.x[t] - SOFTPLUS_MINUS;
                float tmp   = expf((float)frag.x[t] * beta);
                result.x[t] = frag.x[t] * (T)(tmp / (tmp + 1));

                if (x > SOFTPLUS_THRESHOLD4)
                {
                    result.x[t] = frag.x[t];
                }
                assert(isfinite((float)result.x[t]));
            }
            return;
        case Activation::None:
            result = frag;
            return;
        default:
            // Unsupported activation
            // assert(false); // Commented out due to isolated strange side-effects on Windows
            return;
    }
=======
__host__ __device__ void warp_activation_backward_in(Activation activation, const fragment_t& frag, const forward_fragment_t& forward_frag_in, fragment_t& result) {
	switch (activation) {
		case Activation::ReLU:
			TCNN_PRAGMA_UNROLL
			for (int t=0; t < result.num_elements; t++) {
				result.x[t] = frag.x[t] * (T)(forward_frag_in.x[t] > (T)0.0f);
			}
			return;
		case Activation::LeakyReLU:
			TCNN_PRAGMA_UNROLL
			for (int t=0; t < result.num_elements; t++) {
				result.x[t] = frag.x[t] * (T)(forward_frag_in.x[t] > (T)0.0f ? 1.0f : 0.01f);
			}
			return;
		case Activation::Exponential:
			TCNN_PRAGMA_UNROLL
			for (int t=0; t < result.num_elements; t++) {
				result.x[t] = frag.x[t] * (T)(expf(forward_frag_in.x[t]));
			}
			return;
		case Activation::Sine:
			TCNN_PRAGMA_UNROLL
			for (int t=0; t < result.num_elements; t++) {
				result.x[t] = frag.x[t] * (T)(cosf(forward_frag_in.x[t]));
			}
			return;
		case Activation::Sigmoid:
			TCNN_PRAGMA_UNROLL
			for (int t=0; t < result.num_elements; t++) {
				float x = logistic(forward_frag_in.x[t]);
				result.x[t] = frag.x[t] * (T)(x * (1.0f - x));
			}
			return;
		case Activation::Squareplus:
			TCNN_PRAGMA_UNROLL
			for (int t=0; t < result.num_elements; t++) {
				float x = (float)forward_frag_in.x[t] * K_ACT;
				float y = 0.5f * (x + sqrtf(x * x + 4));
				result.x[t] = frag.x[t] * (T)(y * y / (y * y + 1));
			}
			return;
		case Activation::Softplus:
			TCNN_PRAGMA_UNROLL
			for (int t=0; t < result.num_elements; t++) {
				float tmp = expf((float)forward_frag_in.x[t] * K_ACT);
				result.x[t] = frag.x[t] * (T)(tmp / (tmp + 1));
			}
			return;
		case Activation::Tanh:
			TCNN_PRAGMA_UNROLL
			for (int t=0; t < result.num_elements; t++) {
				float x = tanhf(forward_frag_in.x[t]);
				result.x[t] = frag.x[t] * (T)(1.0f - x * x);
			}
			return;
		case Activation::None: result = frag; return;
		default:
			// Unsupported activation
			// assert(false); // Commented out due to isolated strange side-effects on Windows
			return;
	}
>>>>>>> f5255787
}

template <typename T, typename fragment_t, typename forward_fragment_t>
__host__ __device__ fragment_t warp_activation_backward_in(Activation activation, const fragment_t& frag,
                                                           const forward_fragment_t& forward_frag_in)
{
    fragment_t result;
    warp_activation_backward_in<T>(activation, frag, forward_frag_in, result);
    return result;
}

template <typename T, typename fragment_t, typename forward_fragment_t>
<<<<<<< HEAD
__host__ __device__ void warp_activation_backward(Activation activation, const fragment_t& frag,
                                                  const forward_fragment_t& forward_frag, fragment_t& result)
{
    switch (activation)
    {
        case Activation::ReLU:
            TCNN_PRAGMA_UNROLL
            for (int t = 0; t < result.num_elements; t++)
            {
                result.x[t] = frag.x[t] * (T)(forward_frag.x[t] > (T)0.0f);
            }
            return;
        case Activation::Exponential:
            TCNN_PRAGMA_UNROLL
            for (int t = 0; t < result.num_elements; t++)
            {
                result.x[t] = frag.x[t] * forward_frag.x[t];
            }
            return;
        case Activation::Sine:
            // Sine requires stored pre-activations, which we don't have. We only
            // write out the post-activations.
            // assert(false); // Commented out due to isolated strange side-effects on Windows
            return;
        case Activation::Sigmoid:
            TCNN_PRAGMA_UNROLL
            for (int t = 0; t < result.num_elements; t++)
            {
                result.x[t] = frag.x[t] * (T)(forward_frag.x[t] * ((T)1.0f - forward_frag.x[t]));
            }
            return;
        case Activation::Squareplus:
            TCNN_PRAGMA_UNROLL
            for (int t = 0; t < result.num_elements; t++)
            {
                float y     = (float)forward_frag.x[t] * K_ACT;
                result.x[t] = frag.x[t] * (T)(y * y / (y * y + 1));
            }
            return;
        case Activation::Softplus2:
            TCNN_PRAGMA_UNROLL
            for (int t = 0; t < result.num_elements; t++)
            {
                float beta        = SOFTPLUS_BETA2;
                float x_after_act = (float)forward_frag.x[t];
                if (x_after_act > SOFTPLUS_THRESHOLD2)
                {
                    result.x[t] = frag.x[t];
                }
                else
                {
                    result.x[t] = frag.x[t] * (T)(1.0f - expf(-x_after_act * beta));
                }
            }
            return;
        case Activation::Softplus4:
            TCNN_PRAGMA_UNROLL
            for (int t = 0; t < result.num_elements; t++)
            {
                float beta        = SOFTPLUS_BETA4;
                float x_after_act = (float)forward_frag.x[t];
                if (x_after_act > SOFTPLUS_THRESHOLD4)
                {
                    result.x[t] = frag.x[t];
                }
                else
                {
                    result.x[t] = frag.x[t] * (T)(1.0f - expf(-x_after_act * beta));
                }
            }
            return;
        case Activation::ClampedSoftplus2:
            TCNN_PRAGMA_UNROLL
            for (int t = 0; t < result.num_elements; t++)
            {
                float beta        = SOFTPLUS_BETA2;
                float x_after_act = (float)forward_frag.x[t];
                if (x_after_act > SOFTPLUS_THRESHOLD2)
                {
                    result.x[t] = frag.x[t];
                }
                else
                {
                    float J     = (1.0f - expf(-x_after_act * beta));
                    J           = max(J, clamp_value);
                    result.x[t] = frag.x[t] * (T)J;
                }
            }
            return;
        case Activation::ClampedSoftplus4:
            TCNN_PRAGMA_UNROLL
            for (int t = 0; t < result.num_elements; t++)
            {
                float beta        = SOFTPLUS_BETA4;
                float x_after_act = (float)forward_frag.x[t];
                if (x_after_act > SOFTPLUS_THRESHOLD4)
                {
                    result.x[t] = frag.x[t];
                }
                else
                {
                    float J     = (1.0f - expf(-x_after_act * beta));
                    J           = max(J, clamp_value);
                    result.x[t] = frag.x[t] * (T)J;
                }
            }
            return;
        case Activation::Softplus4Minus:
            TCNN_PRAGMA_UNROLL
            for (int t = 0; t < result.num_elements; t++)
            {
                float beta        = SOFTPLUS_BETA4;
                float x_after_act = (float)forward_frag.x[t];
                if (x_after_act > SOFTPLUS_THRESHOLD4)
                {
                    result.x[t] = frag.x[t];
                }
                else
                {
                    result.x[t] = frag.x[t] * (T)(1.0f - expf(-x_after_act * beta));
                }
            }
            return;
        case Activation::None:
            result = frag;
            return;
        default:
            // Unsupported activation
            // assert(false); // Commented out due to isolated strange side-effects on Windows
            return;
    }
=======
__host__ __device__ void warp_activation_backward(Activation activation, const fragment_t& frag, const forward_fragment_t& forward_frag, fragment_t& result) {
	switch (activation) {
		case Activation::ReLU:
			TCNN_PRAGMA_UNROLL
			for (int t=0; t < result.num_elements; t++) {
				result.x[t] = frag.x[t] * (T)(forward_frag.x[t] > (T)0.0f);
			}
			return;
		case Activation::LeakyReLU:
			TCNN_PRAGMA_UNROLL
			for (int t=0; t < result.num_elements; t++) {
				result.x[t] = frag.x[t] * (T)(forward_frag.x[t] > (T)0.0f ? 1.0f : 0.01f);
			}
			return;
		case Activation::Exponential:
			TCNN_PRAGMA_UNROLL
			for (int t=0; t < result.num_elements; t++) {
				result.x[t] = frag.x[t] * forward_frag.x[t];
			}
			return;
		case Activation::Sine:
			// Sine requires stored pre-activations, which we don't have. We only
			// write out the post-activations.
			// assert(false); // Commented out due to isolated strange side-effects on Windows
			return;
		case Activation::Sigmoid:
			TCNN_PRAGMA_UNROLL
			for (int t=0; t < result.num_elements; t++) {
				result.x[t] = frag.x[t] * (T)(forward_frag.x[t] * (T)(1.0f - (float)forward_frag.x[t]));
			}
			return;
		case Activation::Squareplus:
			TCNN_PRAGMA_UNROLL
			for (int t=0; t < result.num_elements; t++) {
				float y = (float)forward_frag.x[t] * K_ACT;
				result.x[t] = frag.x[t] * (T)(y * y / (y * y + 1));
			}
			return;
		case Activation::Softplus:
			TCNN_PRAGMA_UNROLL
			for (int t=0; t < result.num_elements; t++) {
				result.x[t] = frag.x[t] * (T)(1.0f - expf(-(float)forward_frag.x[t] * K_ACT));
			}
			return;
		case Activation::Tanh:
			TCNN_PRAGMA_UNROLL
			for (int t=0; t < result.num_elements; t++) {
				result.x[t] = frag.x[t] * (T)(1.0f - ((float)forward_frag.x[t] * (float)forward_frag.x[t]));
			}
			return;
		case Activation::None: result = frag; return;
		default:
			// Unsupported activation
			// assert(false); // Commented out due to isolated strange side-effects on Windows
			return;
	}
>>>>>>> f5255787
}

template <typename T, typename fragment_t, typename forward_fragment_t>
__host__ __device__ fragment_t warp_activation_backward(Activation activation, const fragment_t& frag,
                                                        const forward_fragment_t& forward_frag)
{
    fragment_t result;
    warp_activation_backward<T>(activation, frag, forward_frag, result);
    return result;
}

template <typename T, uint32_t N>
using vector_fragment_t = VectorFragment<vector_t<T, N>>;

template <typename T, uint32_t N = 1>
__global__ void kernel_activation(const uint32_t num_elements, const Activation act, const T* in, T* out)
{
    const uint32_t i = threadIdx.x + blockIdx.x * blockDim.x;
    if (i >= num_elements) return;

    auto frag = ((vector_fragment_t<T, N>*)in)[i];
    warp_activation<T>(act, frag, frag);
    ((vector_fragment_t<T, N>*)out)[i] = frag;
}

// Transfer functions corresponding to activations; version without biases
template <typename T, uint32_t N = 1>
__global__ void kernel_activation_backward(const uint32_t num_elements, const Activation act,
                                           const T* __restrict__ values, const T* gradients_out, T* gradients_in)
{
    const uint32_t i = threadIdx.x + blockIdx.x * blockDim.x;
    if (i >= num_elements) return;

    auto frag_forward_in = ((vector_fragment_t<T, N>*)values)[i];
    auto frag            = ((vector_fragment_t<T, N>*)gradients_out)[i];
    warp_activation_backward_in<T>(act, frag, frag_forward_in, frag);

    ((vector_fragment_t<T, N>*)gradients_in)[i] = frag;
}

// Transfer functions corresponding to activations, given _output_ values. Only works if the activation is invertible
template <typename T, uint32_t N = 1>
__global__ void kernel_activation_backward_output(const uint32_t num_elements, const Activation act,
                                                  const T* __restrict__ output_values, const T* gradients_out,
                                                  T* gradients_in)
{
    const uint32_t i = threadIdx.x + blockIdx.x * blockDim.x;
    if (i >= num_elements) return;

    auto frag_forward_out = ((vector_fragment_t<T, N>*)output_values)[i];
    auto frag             = ((vector_fragment_t<T, N>*)gradients_out)[i];
    warp_activation_backward<T>(act, frag, frag_forward_out, frag);

    ((vector_fragment_t<T, N>*)gradients_in)[i] = frag;
}

template <typename T>
void activation_gpu(cudaStream_t stream, const uint32_t num_elements, const Activation act, const T* in, T* out)
{
    static constexpr uint32_t ACTIVATION_VECTOR_SIZE = 16u / sizeof(T);
    if (num_elements % ACTIVATION_VECTOR_SIZE != 0)
    {
        throw std::runtime_error{std::string{"activation_gpu: number of elements must be a multiple of "} +
                                 std::to_string(ACTIVATION_VECTOR_SIZE)};
    }

    // Activation::None is a noop
    if (act == Activation::None && in == out)
    {
        return;
    }

    linear_kernel(kernel_activation<T, ACTIVATION_VECTOR_SIZE>, 0, stream,
                  div_round_up(num_elements, ACTIVATION_VECTOR_SIZE), act, in, out);
}

template <typename T>
void activation_gpu(cudaStream_t stream, Activation activation, const GPUMatrixDynamic<T>& input,
                    GPUMatrixDynamic<T>& output)
{
    if (input.n() != output.n() || input.m() != output.m())
    {
        throw std::runtime_error(std::string{"Input and output don't have matching size: "} +
                                 std::to_string(input.n()) + "!=" + std::to_string(output.n()));
    }

    activation_gpu(stream, input.n_elements(), activation, input.data(), output.data());
}

template <typename T>
void activation_backward_gpu(cudaStream_t stream, const uint32_t num_elements, const Activation act,
                             const T* __restrict__ values, const T* gradients_out, T* gradients_in)
{
    static constexpr uint32_t ACTIVATION_VECTOR_SIZE = 16u / sizeof(T);
    if (num_elements % ACTIVATION_VECTOR_SIZE != 0)
    {
        throw std::runtime_error{std::string{"activation_backward_gpu: number of elements must be a multiple of "} +
                                 std::to_string(ACTIVATION_VECTOR_SIZE)};
    }

    // Activation transfer is a noop for Activation::None
    if (act == Activation::None && gradients_out == gradients_in)
    {
        return;
    }

    linear_kernel(kernel_activation_backward<T, ACTIVATION_VECTOR_SIZE>, 0, stream,
                  div_round_up(num_elements, ACTIVATION_VECTOR_SIZE), act, values, gradients_out, gradients_in);
}

template <typename T>
void activation_backward_gpu(cudaStream_t stream, Activation activation, const GPUMatrixDynamic<T>& values,
                             GPUMatrixDynamic<T>& gradients)
{
    if (values.n() != gradients.n() || values.m() != gradients.m())
    {
        throw std::runtime_error(std::string("Values and gradients don't have matching size: ") +
                                 std::to_string(values.n()) + "!=" + std::to_string(gradients.n()));
    }

    activation_backward_gpu(stream, values.n_elements(), activation, values.data(), gradients.data(), gradients.data());
}

template <typename T>
void activation_backward_output_gpu(cudaStream_t stream, const uint32_t num_elements, const Activation act,
                                    const T* __restrict__ output_values, const T* gradients_out, T* gradients_in)
{
    static constexpr uint32_t ACTIVATION_VECTOR_SIZE = 16u / sizeof(T);
    if (num_elements % ACTIVATION_VECTOR_SIZE != 0)
    {
        throw std::runtime_error{
            std::string{"activation_backward_output_gpu: number of elements must be a multiple of "} +
            std::to_string(ACTIVATION_VECTOR_SIZE)};
    }

    // Activation transfer is a noop for Activation::None
    if (act == Activation::None && gradients_out == gradients_in)
    {
        return;
    }

    linear_kernel(kernel_activation_backward_output<T, ACTIVATION_VECTOR_SIZE>, 0, stream,
                  div_round_up(num_elements, ACTIVATION_VECTOR_SIZE), act, output_values, gradients_out, gradients_in);
}

// Expands a 10-bit integer into 30 bits
// by inserting 2 zeros after each bit.
__host__ __device__ inline uint32_t expand_bits(uint32_t v)
{
    v = (v * 0x00010001u) & 0xFF0000FFu;
    v = (v * 0x00000101u) & 0x0F00F00Fu;
    v = (v * 0x00000011u) & 0xC30C30C3u;
    v = (v * 0x00000005u) & 0x49249249u;
    return v;
}

// Calculates a 30-bit Morton code for the
// given 3D point located within the unit cube [0,1].
__host__ __device__ inline uint32_t morton3D(uint32_t x, uint32_t y, uint32_t z)
{
    uint32_t xx = expand_bits(x);
    uint32_t yy = expand_bits(y);
    uint32_t zz = expand_bits(z);
    return xx | (yy << 1) | (zz << 2);
}

__host__ __device__ inline uint32_t morton3D_invert(uint32_t x)
{
    x = x & 0x49249249;
    x = (x | (x >> 2)) & 0xc30c30c3;
    x = (x | (x >> 4)) & 0x0f00f00f;
    x = (x | (x >> 8)) & 0xff0000ff;
    x = (x | (x >> 16)) & 0x0000ffff;
    return x;
}

__host__ __device__ inline uint64_t expand_bits(uint64_t w)
{
    w &= 0x00000000001fffff;
    w = (w | w << 32) & 0x001f00000000ffff;
    w = (w | w << 16) & 0x001f0000ff0000ff;
    w = (w | w << 8) & 0x010f00f00f00f00f;
    w = (w | w << 4) & 0x10c30c30c30c30c3;
    w = (w | w << 2) & 0x1249249249249249;
    return w;
}

__host__ __device__ inline uint64_t morton3D_64bit(uint32_t x, uint32_t y, uint32_t z)
{
    return ((expand_bits((uint64_t)x)) | (expand_bits((uint64_t)y) << 1) | (expand_bits((uint64_t)z) << 2));
}

__device__ inline float smoothstep(float val)
{
    return val * val * (3.0f - 2.0f * val);
}

__device__ inline float smoothstep_derivative(float val)
{
    return 6 * val * (1.0f - val);
}

__device__ inline float smoothstep_2nd_derivative(float val)
{
    return 6.0f - 12.0f * val;
}

__device__ inline float identity_fun(float val)
{
    return val;
}

__device__ inline float identity_derivative(float val)
{
    return 1.0f;
}

__device__ inline float identity_2nd_derivative(float val)
{
    return 0.0f;
}

template <typename F, typename FPRIME, typename FPRIMEPRIME>
__device__ inline void pos_fract(const float input, float* pos, float* pos_derivative, float* pos_2nd_derivative,
                                 uint32_t* pos_grid, float scale, F interpolation_fun,
                                 FPRIME interpolation_fun_derivative, FPRIMEPRIME interpolation_fun_2nd_derivative)
{
    *pos      = input * scale + 0.5f;
    int tmp   = floorf(*pos);
    *pos_grid = (uint32_t)tmp;
    *pos -= (float)tmp;
    *pos_2nd_derivative = interpolation_fun_2nd_derivative(*pos);
    *pos_derivative     = interpolation_fun_derivative(*pos);
    *pos                = interpolation_fun(*pos);
}

template <typename F, typename FPRIME>
__device__ inline void pos_fract(const float input, float* pos, float* pos_derivative, uint32_t* pos_grid, float scale,
                                 F interpolation_fun, FPRIME interpolation_fun_derivative)
{
    *pos      = input * scale + 0.5f;
    int tmp   = floorf(*pos);
    *pos_grid = (uint32_t)tmp;
    *pos -= (float)tmp;
    *pos_derivative = interpolation_fun_derivative(*pos);
    *pos            = interpolation_fun(*pos);
}

template <typename F>
__device__ inline void pos_fract(const float input, float* pos, uint32_t* pos_grid, float scale, F interpolation_fun)
{
    *pos      = input * scale + 0.5f;
    int tmp   = floorf(*pos);
    *pos_grid = (uint32_t)tmp;
    *pos -= (float)tmp;
    *pos = interpolation_fun(*pos);
}

__device__ inline float weight_decay(float relative_weight_decay, float absolute_weight_decay, float weight)
{
    // Relative weight decay is closely related to l2 regularization, whereas absolute weight decay corresponds to l1
    // regularization
    return (1 - relative_weight_decay) * weight - copysignf(absolute_weight_decay, weight);
}

__device__ inline float gaussian_cdf(const float x, const float inv_radius)
{
    return normcdff(x * inv_radius);
}

__device__ inline float gaussian_cdf_approx(const float x, const float inv_radius)
{
    static constexpr float MAGIC_SIGMOID_FACTOR = 1.12f / SQRT2;
    return logistic(MAGIC_SIGMOID_FACTOR * x * inv_radius);
}

__device__ inline float gaussian_cdf_approx_derivative(const float result, const float inv_radius)
{
    static constexpr float MAGIC_SIGMOID_FACTOR = 1.12f / SQRT2;
    return result * (1 - result) * MAGIC_SIGMOID_FACTOR * inv_radius;
}

__device__ inline float gaussian_pdf(const float x, const float inv_radius)
{
    return inv_radius * rsqrtf(2.0f * PI) * expf(-0.5f * (x * x * inv_radius * inv_radius));
}

__device__ inline float gaussian_pdf_max_1(const float x, const float inv_radius)
{
    return expf(-0.5f * (x * x * inv_radius * inv_radius));
}

__device__ inline float tent(const float x, const float inv_radius)
{
    return fmaxf(1.0f - fabsf(x * inv_radius), 0.0f);
}

__device__ inline float tent_cdf(const float x, const float inv_radius)
{
    return fmaxf(0.0f, fminf(1.0f, x * inv_radius + 0.5f));
}

__device__ inline float quartic(const float x, const float inv_radius)
{
    const float u   = x * inv_radius;
    const float tmp = fmaxf(1 - u * u, 0.0f);
    return ((float)15 / 16) * tmp * tmp;
}

__device__ inline float quartic_cdf_deriv(const float x, const float inv_radius)
{
    return quartic(x, inv_radius) * inv_radius;
}

__device__ inline float quartic_cdf(const float x, const float inv_radius)
{
    const float u  = x * inv_radius;
    const float u2 = u * u;
    const float u4 = u2 * u2;
    return fmaxf(0.0f, fminf(1.0f, ((float)15 / 16) * u * (1 - ((float)2 / 3) * u2 + ((float)1 / 5) * u4) + 0.5f));
}

__device__ inline uint32_t permute(uint32_t num, uint32_t size)
{
    const uint32_t A = 1434869437;  // Large prime number
    const uint32_t B = 2097192037;
    return ((uint64_t)num * A + B) % size;
}

template <typename T>
__global__ void shuffle(const uint32_t n_elements, const uint32_t stride, const uint32_t seed, const T* __restrict__ in,
                        T* __restrict__ out)
{
    const uint32_t i = threadIdx.x + blockIdx.x * blockDim.x;
    if (i >= n_elements * stride) return;

    const uint32_t elem_id   = i / stride;
    const uint32_t member_id = i % stride;

    out[i] = in[permute(elem_id + seed, n_elements) * stride + member_id];
}

template <typename T>
__global__ void fill_rollover(const uint32_t n_elements, const uint32_t stride, const uint32_t* n_input_elements_ptr,
                              T* inout)
{
    const uint32_t i                = threadIdx.x + blockIdx.x * blockDim.x;
    const uint32_t n_input_elements = *n_input_elements_ptr;

    if (i < (n_input_elements * stride) || i >= (n_elements * stride) || n_input_elements == 0) return;

    T result = inout[i % (n_input_elements * stride)];
    inout[i] = result;
}

template <typename T>
__global__ void fill_rollover_and_rescale(const uint32_t n_elements, const uint32_t stride,
                                          const uint32_t* n_input_elements_ptr, T* inout)
{
    const uint32_t i                = threadIdx.x + blockIdx.x * blockDim.x;
    const uint32_t n_input_elements = *n_input_elements_ptr;

    if (i < (n_input_elements * stride) || i >= (n_elements * stride) || n_input_elements == 0) return;

    T result = inout[i % (n_input_elements * stride)];
    result   = (T)((float)result * n_input_elements / n_elements);
    inout[i] = result;
}

template <typename T1, typename T2, typename T3>
__global__ void add(const uint32_t num_elements, const T1* data_in_1, const T2* data_in_2, T3* data_out)
{
    const uint32_t i = threadIdx.x + blockIdx.x * blockDim.x;
    if (i >= num_elements) return;

    data_out[i] = (T3)((float)data_in_1[i] + (float)data_in_2[i]);
}

template <typename T>
__global__ void add(const uint32_t num_elements, const T* __restrict__ data_in, T* __restrict__ data_in_out)
{
    const uint32_t i = threadIdx.x + blockIdx.x * blockDim.x;
    if (i >= num_elements) return;

    data_in_out[i] = data_in[i] + data_in_out[i];
}

template <typename T>
__global__ void trim(const uint32_t num_elements, const uint32_t stride, const uint32_t dims,
                     const T* __restrict__ data_in, T* __restrict__ data_out)
{
    const uint32_t i = threadIdx.x + blockIdx.x * blockDim.x;
    if (i >= num_elements) return;

    uint32_t idx  = i % dims;
    uint32_t elem = i / dims;

    data_out[i] = data_in[elem * stride + idx];
}

template <typename T>
__global__ void trim_and_cast(const uint32_t num_elements, const uint32_t stride, const uint32_t dims,
                              const T* __restrict__ data_in, float* __restrict__ data_out)
{
    const uint32_t i = threadIdx.x + blockIdx.x * blockDim.x;
    if (i >= num_elements) return;

    uint32_t idx  = i % dims;
    uint32_t elem = i / dims;

    data_out[i] = (float)data_in[elem * stride + idx];
}

template <typename T>
__global__ void cast(const uint32_t num_elements, const float* __restrict__ full_precision, T* __restrict__ target)
{
    const uint32_t i = threadIdx.x + blockIdx.x * blockDim.x;
    if (i >= num_elements) return;

    target[i] = (T)full_precision[i];
}

template <typename T>
__global__ void cast_from(const uint32_t num_elements, const T* __restrict__ precision,
                          float* __restrict__ full_precision)
{
    const uint32_t i = threadIdx.x + blockIdx.x * blockDim.x;
    if (i >= num_elements) return;

    full_precision[i] = (float)precision[i];
}

template <typename T>
__global__ void extract_dimension_pos_neg_kernel(const uint32_t num_elements, const uint32_t dim, const uint32_t fan_in,
                                                 const uint32_t fan_out, const T* __restrict__ encoded,
                                                 const MatrixLayout layout, float* __restrict__ output)
{
    const uint32_t i = threadIdx.x + blockIdx.x * blockDim.x;
    if (i >= num_elements) return;

    const uint32_t elem_idx = i / fan_out;
    const uint32_t dim_idx  = i % fan_out;

    const uint32_t encoded_idx =
        layout == MatrixLayout::AoS ? (elem_idx * fan_in + dim) : (elem_idx + dim * num_elements / fan_out);

    if (fan_out == 1)
    {
        output[i] = (float)encoded[encoded_idx];
        return;
    }

    if (dim_idx == 0)
    {
        output[i] = fmaxf(-(float)encoded[encoded_idx], 0.0f);
    }
    else if (dim_idx == 1)
    {
        output[i] = fmaxf((float)encoded[encoded_idx], 0.0f);
    }
    else if (dim_idx == 2)
    {
        output[i] = 0;
    }
    else
    {
        output[i] = 1;
    }
}

template <typename T>
__global__ void mult_scalar_kernel(const uint32_t num_elements, T* __restrict__ inout, float factor)
{
    const uint32_t i = threadIdx.x + blockIdx.x * blockDim.x;
    if (i >= num_elements) return;

    inout[i] = (T)((float)inout[i] * factor);
}

template <typename T>
__global__ void mult_kernel(const uint32_t num_elements, const T* factor1, const T* factor2, T* result)
{
    const uint32_t i = threadIdx.x + blockIdx.x * blockDim.x;
    if (i >= num_elements) return;

    result[i] = factor1[i] * factor2[i];
}

TCNN_NAMESPACE_END<|MERGE_RESOLUTION|>--- conflicted
+++ resolved
@@ -67,10 +67,8 @@
     V x;
 };
 
-<<<<<<< HEAD
 static constexpr float clamp_value = 0.02f;
 
-static constexpr float K_ACT               = 10.0f;
 static constexpr float SOFTPLUS_BETA2      = 2.f;
 static constexpr float SOFTPLUS_THRESHOLD2 = 20.f / SOFTPLUS_BETA2;
 
@@ -78,6 +76,24 @@
 static constexpr float SOFTPLUS_THRESHOLD4 = 20.f / SOFTPLUS_BETA4;
 static constexpr float SOFTPLUS_MINUS      = 1.f;
 
+template <typename T>
+__host__ __device__ T relu(T val)
+{
+    return (T)max((float)val, 0.0f);
+}
+
+template <>
+inline __host__ __device__ __half relu(__half val)
+{
+#if defined(__CUDA_ARCH__) && __CUDA_ARCH__ >= 800
+    return __hmax(val, (__half)0.0f);
+#else
+    return (__half)relu<float>((float)val);
+#endif
+}
+
+static constexpr float K_ACT = 10.0f;
+
 template <typename T, typename fragment_t>
 __host__ __device__ void warp_activation(Activation activation, const fragment_t& frag, fragment_t& result)
 {
@@ -87,7 +103,14 @@
             TCNN_PRAGMA_UNROLL
             for (int t = 0; t < result.num_elements; t++)
             {
-                result.x[t] = frag.x[t] * (T)((T)frag.x[t] > (T)0.0f);
+                result.x[t] = relu((T)frag.x[t]);
+            }
+            return;
+        case Activation::LeakyReLU:
+            TCNN_PRAGMA_UNROLL
+            for (int t = 0; t < result.num_elements; t++)
+            {
+                result.x[t] = frag.x[t] * (T)((T)frag.x[t] > (T)0.0f ? 1.0f : 0.01f);
             }
             return;
         case Activation::Exponential:
@@ -117,6 +140,20 @@
             {
                 float x     = (float)frag.x[t] * K_ACT;
                 result.x[t] = (T)(0.5f * (x + sqrtf(x * x + 4)) / K_ACT);
+            }
+            return;
+        case Activation::Softplus:
+            TCNN_PRAGMA_UNROLL
+            for (int t = 0; t < result.num_elements; t++)
+            {
+                result.x[t] = (T)(logf(expf((float)frag.x[t] * K_ACT) + 1.0f) / K_ACT);
+            }
+            return;
+        case Activation::Tanh:
+            TCNN_PRAGMA_UNROLL
+            for (int t = 0; t < result.num_elements; t++)
+            {
+                result.x[t] = (T)(tanhf((float)frag.x[t]));
             }
             return;
         case Activation::Softplus2:
@@ -180,82 +217,6 @@
             // assert(false); // Commented out due to isolated strange side-effects on Windows
             return;
     }
-=======
-template <typename T>
-__host__ __device__ T relu(T val) {
-	return (T)max((float)val, 0.0f);
-}
-
-template <>
-inline __host__ __device__ __half relu(__half val) {
-#if defined(__CUDA_ARCH__) && __CUDA_ARCH__ >= 800
-	return __hmax(val, (__half)0.0f);
-#else
-	return (__half)relu<float>((float)val);
-#endif
-}
-
-static constexpr float K_ACT = 10.0f;
-
-template <typename T, typename fragment_t>
-__host__ __device__ void warp_activation(Activation activation, const fragment_t& frag, fragment_t& result) {
-	switch (activation) {
-		case Activation::ReLU:
-			TCNN_PRAGMA_UNROLL
-			for (int t=0; t < result.num_elements; t++) {
-				result.x[t] = relu((T)frag.x[t]);
-			}
-			return;
-		case Activation::LeakyReLU:
-			TCNN_PRAGMA_UNROLL
-			for (int t=0; t < result.num_elements; t++) {
-				result.x[t] = frag.x[t] * (T)((T)frag.x[t] > (T)0.0f ? 1.0f : 0.01f);
-			}
-			return;
-		case Activation::Exponential:
-			TCNN_PRAGMA_UNROLL
-			for (int t=0; t < result.num_elements; t++) {
-				result.x[t] = (T)(expf((float)frag.x[t]));
-			}
-			return;
-		case Activation::Sine:
-			TCNN_PRAGMA_UNROLL
-			for (int t=0; t < result.num_elements; t++) {
-				result.x[t] = (T)(sinf((float)frag.x[t]));
-			}
-			return;
-		case Activation::Sigmoid:
-			TCNN_PRAGMA_UNROLL
-			for (int t=0; t < result.num_elements; t++) {
-				result.x[t] = (T)(logistic((float)frag.x[t]));
-			}
-			return;
-		case Activation::Squareplus:
-			TCNN_PRAGMA_UNROLL
-			for (int t=0; t < result.num_elements; t++) {
-				float x = (float)frag.x[t] * K_ACT;
-				result.x[t] = (T)(0.5f * (x + sqrtf(x * x + 4)) / K_ACT);
-			}
-			return;
-		case Activation::Softplus:
-			TCNN_PRAGMA_UNROLL
-			for (int t=0; t < result.num_elements; t++) {
-				result.x[t] = (T)(logf(expf((float)frag.x[t] * K_ACT) + 1.0f) / K_ACT);
-			}
-			return;
-		case Activation::Tanh:
-			TCNN_PRAGMA_UNROLL
-			for (int t=0; t < result.num_elements; t++) {
-				result.x[t] = (T)(tanhf((float)frag.x[t]));
-			}
-			return;
-		case Activation::None: result = frag; return;
-		default:
-			// Unsupported activation
-			// assert(false); // Commented out due to isolated strange side-effects on Windows
-			return;
-	}
->>>>>>> f5255787
 }
 
 template <typename T, typename fragment_t>
@@ -267,7 +228,6 @@
 }
 
 template <typename T, typename fragment_t, typename forward_fragment_t>
-<<<<<<< HEAD
 __host__ __device__ void warp_activation_backward_in(Activation activation, const fragment_t& frag,
                                                      const forward_fragment_t& forward_frag_in, fragment_t& result)
 {
@@ -278,6 +238,13 @@
             for (int t = 0; t < result.num_elements; t++)
             {
                 result.x[t] = frag.x[t] * (T)(forward_frag_in.x[t] > (T)0.0f);
+            }
+            return;
+        case Activation::LeakyReLU:
+            TCNN_PRAGMA_UNROLL
+            for (int t = 0; t < result.num_elements; t++)
+            {
+                result.x[t] = frag.x[t] * (T)(forward_frag_in.x[t] > (T)0.0f ? 1.0f : 0.01f);
             }
             return;
         case Activation::Exponential:
@@ -309,6 +276,22 @@
                 float x     = (float)forward_frag_in.x[t] * K_ACT;
                 float y     = 0.5f * (x + sqrtf(x * x + 4));
                 result.x[t] = frag.x[t] * (T)(y * y / (y * y + 1));
+            }
+            return;
+        case Activation::Softplus:
+            TCNN_PRAGMA_UNROLL
+            for (int t = 0; t < result.num_elements; t++)
+            {
+                float tmp   = expf((float)forward_frag_in.x[t] * K_ACT);
+                result.x[t] = frag.x[t] * (T)(tmp / (tmp + 1));
+            }
+            return;
+        case Activation::Tanh:
+            TCNN_PRAGMA_UNROLL
+            for (int t = 0; t < result.num_elements; t++)
+            {
+                float x     = tanhf(forward_frag_in.x[t]);
+                result.x[t] = frag.x[t] * (T)(1.0f - x * x);
             }
             return;
         case Activation::Softplus2:
@@ -403,69 +386,6 @@
             // assert(false); // Commented out due to isolated strange side-effects on Windows
             return;
     }
-=======
-__host__ __device__ void warp_activation_backward_in(Activation activation, const fragment_t& frag, const forward_fragment_t& forward_frag_in, fragment_t& result) {
-	switch (activation) {
-		case Activation::ReLU:
-			TCNN_PRAGMA_UNROLL
-			for (int t=0; t < result.num_elements; t++) {
-				result.x[t] = frag.x[t] * (T)(forward_frag_in.x[t] > (T)0.0f);
-			}
-			return;
-		case Activation::LeakyReLU:
-			TCNN_PRAGMA_UNROLL
-			for (int t=0; t < result.num_elements; t++) {
-				result.x[t] = frag.x[t] * (T)(forward_frag_in.x[t] > (T)0.0f ? 1.0f : 0.01f);
-			}
-			return;
-		case Activation::Exponential:
-			TCNN_PRAGMA_UNROLL
-			for (int t=0; t < result.num_elements; t++) {
-				result.x[t] = frag.x[t] * (T)(expf(forward_frag_in.x[t]));
-			}
-			return;
-		case Activation::Sine:
-			TCNN_PRAGMA_UNROLL
-			for (int t=0; t < result.num_elements; t++) {
-				result.x[t] = frag.x[t] * (T)(cosf(forward_frag_in.x[t]));
-			}
-			return;
-		case Activation::Sigmoid:
-			TCNN_PRAGMA_UNROLL
-			for (int t=0; t < result.num_elements; t++) {
-				float x = logistic(forward_frag_in.x[t]);
-				result.x[t] = frag.x[t] * (T)(x * (1.0f - x));
-			}
-			return;
-		case Activation::Squareplus:
-			TCNN_PRAGMA_UNROLL
-			for (int t=0; t < result.num_elements; t++) {
-				float x = (float)forward_frag_in.x[t] * K_ACT;
-				float y = 0.5f * (x + sqrtf(x * x + 4));
-				result.x[t] = frag.x[t] * (T)(y * y / (y * y + 1));
-			}
-			return;
-		case Activation::Softplus:
-			TCNN_PRAGMA_UNROLL
-			for (int t=0; t < result.num_elements; t++) {
-				float tmp = expf((float)forward_frag_in.x[t] * K_ACT);
-				result.x[t] = frag.x[t] * (T)(tmp / (tmp + 1));
-			}
-			return;
-		case Activation::Tanh:
-			TCNN_PRAGMA_UNROLL
-			for (int t=0; t < result.num_elements; t++) {
-				float x = tanhf(forward_frag_in.x[t]);
-				result.x[t] = frag.x[t] * (T)(1.0f - x * x);
-			}
-			return;
-		case Activation::None: result = frag; return;
-		default:
-			// Unsupported activation
-			// assert(false); // Commented out due to isolated strange side-effects on Windows
-			return;
-	}
->>>>>>> f5255787
 }
 
 template <typename T, typename fragment_t, typename forward_fragment_t>
@@ -478,7 +398,6 @@
 }
 
 template <typename T, typename fragment_t, typename forward_fragment_t>
-<<<<<<< HEAD
 __host__ __device__ void warp_activation_backward(Activation activation, const fragment_t& frag,
                                                   const forward_fragment_t& forward_frag, fragment_t& result)
 {
@@ -489,6 +408,13 @@
             for (int t = 0; t < result.num_elements; t++)
             {
                 result.x[t] = frag.x[t] * (T)(forward_frag.x[t] > (T)0.0f);
+            }
+            return;
+        case Activation::LeakyReLU:
+            TCNN_PRAGMA_UNROLL
+            for (int t = 0; t < result.num_elements; t++)
+            {
+                result.x[t] = frag.x[t] * (T)(forward_frag.x[t] > (T)0.0f ? 1.0f : 0.01f);
             }
             return;
         case Activation::Exponential:
@@ -507,7 +433,7 @@
             TCNN_PRAGMA_UNROLL
             for (int t = 0; t < result.num_elements; t++)
             {
-                result.x[t] = frag.x[t] * (T)(forward_frag.x[t] * ((T)1.0f - forward_frag.x[t]));
+                result.x[t] = frag.x[t] * (T)(forward_frag.x[t] * (T)(1.0f - (float)forward_frag.x[t]));
             }
             return;
         case Activation::Squareplus:
@@ -516,6 +442,20 @@
             {
                 float y     = (float)forward_frag.x[t] * K_ACT;
                 result.x[t] = frag.x[t] * (T)(y * y / (y * y + 1));
+            }
+            return;
+        case Activation::Softplus:
+            TCNN_PRAGMA_UNROLL
+            for (int t = 0; t < result.num_elements; t++)
+            {
+                result.x[t] = frag.x[t] * (T)(1.0f - expf(-(float)forward_frag.x[t] * K_ACT));
+            }
+            return;
+        case Activation::Tanh:
+            TCNN_PRAGMA_UNROLL
+            for (int t = 0; t < result.num_elements; t++)
+            {
+                result.x[t] = frag.x[t] * (T)(1.0f - ((float)forward_frag.x[t] * (float)forward_frag.x[t]));
             }
             return;
         case Activation::Softplus2:
@@ -610,64 +550,6 @@
             // assert(false); // Commented out due to isolated strange side-effects on Windows
             return;
     }
-=======
-__host__ __device__ void warp_activation_backward(Activation activation, const fragment_t& frag, const forward_fragment_t& forward_frag, fragment_t& result) {
-	switch (activation) {
-		case Activation::ReLU:
-			TCNN_PRAGMA_UNROLL
-			for (int t=0; t < result.num_elements; t++) {
-				result.x[t] = frag.x[t] * (T)(forward_frag.x[t] > (T)0.0f);
-			}
-			return;
-		case Activation::LeakyReLU:
-			TCNN_PRAGMA_UNROLL
-			for (int t=0; t < result.num_elements; t++) {
-				result.x[t] = frag.x[t] * (T)(forward_frag.x[t] > (T)0.0f ? 1.0f : 0.01f);
-			}
-			return;
-		case Activation::Exponential:
-			TCNN_PRAGMA_UNROLL
-			for (int t=0; t < result.num_elements; t++) {
-				result.x[t] = frag.x[t] * forward_frag.x[t];
-			}
-			return;
-		case Activation::Sine:
-			// Sine requires stored pre-activations, which we don't have. We only
-			// write out the post-activations.
-			// assert(false); // Commented out due to isolated strange side-effects on Windows
-			return;
-		case Activation::Sigmoid:
-			TCNN_PRAGMA_UNROLL
-			for (int t=0; t < result.num_elements; t++) {
-				result.x[t] = frag.x[t] * (T)(forward_frag.x[t] * (T)(1.0f - (float)forward_frag.x[t]));
-			}
-			return;
-		case Activation::Squareplus:
-			TCNN_PRAGMA_UNROLL
-			for (int t=0; t < result.num_elements; t++) {
-				float y = (float)forward_frag.x[t] * K_ACT;
-				result.x[t] = frag.x[t] * (T)(y * y / (y * y + 1));
-			}
-			return;
-		case Activation::Softplus:
-			TCNN_PRAGMA_UNROLL
-			for (int t=0; t < result.num_elements; t++) {
-				result.x[t] = frag.x[t] * (T)(1.0f - expf(-(float)forward_frag.x[t] * K_ACT));
-			}
-			return;
-		case Activation::Tanh:
-			TCNN_PRAGMA_UNROLL
-			for (int t=0; t < result.num_elements; t++) {
-				result.x[t] = frag.x[t] * (T)(1.0f - ((float)forward_frag.x[t] * (float)forward_frag.x[t]));
-			}
-			return;
-		case Activation::None: result = frag; return;
-		default:
-			// Unsupported activation
-			// assert(false); // Commented out due to isolated strange side-effects on Windows
-			return;
-	}
->>>>>>> f5255787
 }
 
 template <typename T, typename fragment_t, typename forward_fragment_t>
